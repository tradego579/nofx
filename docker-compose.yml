services:
  # Backend service (API and core logic)
  nofx:
    build:
      context: .
      dockerfile: ./docker/Dockerfile.backend
    container_name: nofx-trading
    restart: unless-stopped
    stop_grace_period: 30s  # 允许应用有 30 秒时间优雅关闭
    ports:
      - "${NOFX_BACKEND_PORT:-8080}:8080"
    volumes:
      - ./config.json:/app/config.json:ro
      - ./config.db:/app/config.db
      - ./beta_codes.txt:/app/beta_codes.txt:ro
      - ./decision_logs:/app/decision_logs
      - ./prompts:/app/prompts
      - ./secrets:/app/secrets:ro  # RSA密钥文件
      - /etc/localtime:/etc/localtime:ro  # Sync host time
    environment:
      - TZ=${NOFX_TIMEZONE:-Asia/Shanghai}  # Set timezone
      - AI_MAX_TOKENS=4000  # AI响应的最大token数（默认2000，建议4000-8000）
<<<<<<< HEAD
=======
      - DATA_ENCRYPTION_KEY=${DATA_ENCRYPTION_KEY}  # 数据库加密密钥
      - JWT_SECRET=${JWT_SECRET}  # JWT认证密钥
>>>>>>> bfb409e8
    networks:
      - nofx-network
    healthcheck:
      test: ["CMD", "curl", "-f", "http://localhost:8080/api/health"]
      interval: 30s
      timeout: 10s
      retries: 3
      start_period: 60s

  # Frontend service (static serving and proxy)
  nofx-frontend:
    build:
      context: .
      dockerfile: ./docker/Dockerfile.frontend
    container_name: nofx-frontend
    restart: unless-stopped
    ports:
      - "${NOFX_FRONTEND_PORT:-3000}:80"
    networks:
      - nofx-network
    depends_on:
      - nofx
    healthcheck:
      test: ["CMD", "curl", "-f", "http://127.0.0.1/health"]
      interval: 30s
      timeout: 10s
      retries: 3
      start_period: 5s

networks:
  nofx-network:
    driver: bridge<|MERGE_RESOLUTION|>--- conflicted
+++ resolved
@@ -20,11 +20,8 @@
     environment:
       - TZ=${NOFX_TIMEZONE:-Asia/Shanghai}  # Set timezone
       - AI_MAX_TOKENS=4000  # AI响应的最大token数（默认2000，建议4000-8000）
-<<<<<<< HEAD
-=======
       - DATA_ENCRYPTION_KEY=${DATA_ENCRYPTION_KEY}  # 数据库加密密钥
       - JWT_SECRET=${JWT_SECRET}  # JWT认证密钥
->>>>>>> bfb409e8
     networks:
       - nofx-network
     healthcheck:
