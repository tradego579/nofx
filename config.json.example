--- conflicted
+++ resolved
@@ -19,14 +19,10 @@
   "max_daily_loss": 10.0,
   "max_drawdown": 20.0,
   "stop_trading_minutes": 60,
-<<<<<<< HEAD
   "jwt_secret": "Qk0kAa+d0iIEzXVHXbNbm+UaN3RNabmWtH8rDWZ5OPf+4GX8pBflAHodfpbipVMyrw1fsDanHsNBjhgbDeK9Jg==",
   "log": {
     "level": "info"
-=======
-  "jwt_secret": "Qk0kAa+d0iIEzXVHXbNbm+UaN3RNabmWtH8rDWZ5OPf+4GX8pBflAHodfpbipVMyrw1fsDanHsNBjhgbDeK9Jg=="
-
-  
+  },
   "proxy": {
     "enabled": false,
     "mode": "single",
@@ -41,6 +37,5 @@
     "proxy_password": "",
     "refresh_interval": 0,
     "blacklist_ttl": 5
->>>>>>> 92847d61
   }
 }