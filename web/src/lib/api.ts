import type {
  SystemStatus,
  AccountInfo,
  Position,
  DecisionRecord,
  Statistics,
  TraderInfo,
  AIModel,
  Exchange,
  CreateTraderRequest,
  UpdateModelConfigRequest,
  UpdateExchangeConfigRequest,
  CompetitionData,
<<<<<<< HEAD
} from '../types';
import { CryptoService } from './crypto';
=======
} from '../types'
import { CryptoService } from './crypto'
import { httpClient } from './httpClient'
>>>>>>> 9933e316

const API_BASE = '/api'

// Helper function to get auth headers
function getAuthHeaders(): Record<string, string> {
  const token = localStorage.getItem('auth_token')
  const headers: Record<string, string> = {
    'Content-Type': 'application/json',
  }

  if (token) {
    headers['Authorization'] = `Bearer ${token}`
  }

  return headers
}

export const api = {
  // AI交易员管理接口
  async getTraders(): Promise<TraderInfo[]> {
    const res = await httpClient.get(`${API_BASE}/my-traders`, getAuthHeaders())
    if (!res.ok) throw new Error('获取trader列表失败')
    return res.json()
  },

  // 获取公开的交易员列表（无需认证）
  async getPublicTraders(): Promise<any[]> {
    const res = await httpClient.get(`${API_BASE}/traders`)
    if (!res.ok) throw new Error('获取公开trader列表失败')
    return res.json()
  },

  async createTrader(request: CreateTraderRequest): Promise<TraderInfo> {
    const res = await httpClient.post(
      `${API_BASE}/traders`,
      request,
      getAuthHeaders()
    )
    if (!res.ok) throw new Error('创建交易员失败')
    return res.json()
  },

  async deleteTrader(traderId: string): Promise<void> {
    const res = await httpClient.delete(
      `${API_BASE}/traders/${traderId}`,
      getAuthHeaders()
    )
    if (!res.ok) throw new Error('删除交易员失败')
  },

  async startTrader(traderId: string): Promise<void> {
    const res = await httpClient.post(
      `${API_BASE}/traders/${traderId}/start`,
      undefined,
      getAuthHeaders()
    )
    if (!res.ok) throw new Error('启动交易员失败')
  },

  async stopTrader(traderId: string): Promise<void> {
    const res = await httpClient.post(
      `${API_BASE}/traders/${traderId}/stop`,
      undefined,
      getAuthHeaders()
    )
    if (!res.ok) throw new Error('停止交易员失败')
  },

  async updateTraderPrompt(
    traderId: string,
    customPrompt: string
  ): Promise<void> {
    const res = await httpClient.put(
      `${API_BASE}/traders/${traderId}/prompt`,
      { custom_prompt: customPrompt },
      getAuthHeaders()
    )
    if (!res.ok) throw new Error('更新自定义策略失败')
  },

  async getTraderConfig(traderId: string): Promise<any> {
    const res = await httpClient.get(
      `${API_BASE}/traders/${traderId}/config`,
      getAuthHeaders()
    )
    if (!res.ok) throw new Error('获取交易员配置失败')
    return res.json()
  },

  async updateTrader(
    traderId: string,
    request: CreateTraderRequest
  ): Promise<TraderInfo> {
    const res = await httpClient.put(
      `${API_BASE}/traders/${traderId}`,
      request,
      getAuthHeaders()
    )
    if (!res.ok) throw new Error('更新交易员失败')
    return res.json()
  },

  // AI模型配置接口
  async getModelConfigs(): Promise<AIModel[]> {
    const res = await httpClient.get(`${API_BASE}/models`, getAuthHeaders())
    if (!res.ok) throw new Error('获取模型配置失败')
    return res.json()
  },

  // 获取系统支持的AI模型列表（无需认证）
  async getSupportedModels(): Promise<AIModel[]> {
    const res = await httpClient.get(`${API_BASE}/supported-models`)
    if (!res.ok) throw new Error('获取支持的模型失败')
    return res.json()
  },

  async updateModelConfigs(request: UpdateModelConfigRequest): Promise<void> {
    // 获取RSA公钥
    const publicKey = await CryptoService.fetchPublicKey()

    // 初始化加密服务
    await CryptoService.initialize(publicKey)

    // 获取用户信息（从localStorage或其他地方）
    const userId = localStorage.getItem('user_id') || ''
    const sessionId = sessionStorage.getItem('session_id') || ''

    // 加密敏感数据
    const encryptedPayload = await CryptoService.encryptSensitiveData(
      JSON.stringify(request),
      userId,
      sessionId
    )

    // 发送加密数据
    const res = await httpClient.put(
      `${API_BASE}/models`,
      encryptedPayload,
      getAuthHeaders()
    )
    if (!res.ok) throw new Error('更新模型配置失败')
  },

  // 交易所配置接口
  async getExchangeConfigs(): Promise<Exchange[]> {
    const res = await httpClient.get(`${API_BASE}/exchanges`, getAuthHeaders())
    if (!res.ok) throw new Error('获取交易所配置失败')
    return res.json()
  },

  // 获取系统支持的交易所列表（无需认证）
  async getSupportedExchanges(): Promise<Exchange[]> {
    const res = await httpClient.get(`${API_BASE}/supported-exchanges`)
    if (!res.ok) throw new Error('获取支持的交易所失败')
    return res.json()
  },

  async updateExchangeConfigs(
    request: UpdateExchangeConfigRequest
  ): Promise<void> {
    const res = await httpClient.put(
      `${API_BASE}/exchanges`,
      request,
      getAuthHeaders()
    )
    if (!res.ok) throw new Error('更新交易所配置失败')
  },

  // 使用加密传输更新交易所配置
  async updateExchangeConfigsEncrypted(
    request: UpdateExchangeConfigRequest
  ): Promise<void> {
    // 获取RSA公钥
    const publicKey = await CryptoService.fetchPublicKey()

    // 初始化加密服务
    await CryptoService.initialize(publicKey)

    // 获取用户信息（从localStorage或其他地方）
    const userId = localStorage.getItem('user_id') || ''
    const sessionId = sessionStorage.getItem('session_id') || ''

    // 加密敏感数据
    const encryptedPayload = await CryptoService.encryptSensitiveData(
      JSON.stringify(request),
      userId,
      sessionId
    )

    // 发送加密数据
    const res = await httpClient.put(
      `${API_BASE}/exchanges`,
      encryptedPayload,
      getAuthHeaders()
    )
    if (!res.ok) throw new Error('更新交易所配置失败')
  },

  // 使用加密传输更新交易所配置
  async updateExchangeConfigsEncrypted(request: UpdateExchangeConfigRequest): Promise<void> {
    // 从系统配置获取公钥
    const configRes = await fetch(`${API_BASE}/config`);
    if (!configRes.ok) throw new Error('获取系统配置失败');
    const config = await configRes.json();
    
    if (!config.rsa_public_key) {
      throw new Error('系统未配置RSA公钥，无法使用加密传输');
    }

    // 初始化加密服务
    await CryptoService.initialize(config.rsa_public_key);

    // 获取用户信息（从localStorage或其他地方）
    const userId = localStorage.getItem('user_id') || '';
    const sessionId = sessionStorage.getItem('session_id') || '';

    // 加密敏感数据
    const encryptedPayload = await CryptoService.encryptSensitiveData(
      JSON.stringify(request),
      userId,
      sessionId
    );

    // 发送加密数据
    const res = await fetch(`${API_BASE}/exchanges/encrypted`, {
      method: 'PUT',
      headers: getAuthHeaders(),
      body: JSON.stringify(encryptedPayload),
    });
    if (!res.ok) throw new Error('更新交易所配置失败');
  },

  // 获取系统状态（支持trader_id）
  async getStatus(traderId?: string): Promise<SystemStatus> {
    const url = traderId
      ? `${API_BASE}/status?trader_id=${traderId}`
      : `${API_BASE}/status`
    const res = await httpClient.get(url, getAuthHeaders())
    if (!res.ok) throw new Error('获取系统状态失败')
    return res.json()
  },

  // 获取账户信息（支持trader_id）
  async getAccount(traderId?: string): Promise<AccountInfo> {
    const url = traderId
      ? `${API_BASE}/account?trader_id=${traderId}`
      : `${API_BASE}/account`
    const res = await httpClient.request(url, {
      cache: 'no-store',
      headers: {
        ...getAuthHeaders(),
        'Cache-Control': 'no-cache',
      },
    })
    if (!res.ok) throw new Error('获取账户信息失败')
    const data = await res.json()
    console.log('Account data fetched:', data)
    return data
  },

  // 获取持仓列表（支持trader_id）
  async getPositions(traderId?: string): Promise<Position[]> {
    const url = traderId
      ? `${API_BASE}/positions?trader_id=${traderId}`
      : `${API_BASE}/positions`
    const res = await httpClient.get(url, getAuthHeaders())
    if (!res.ok) throw new Error('获取持仓列表失败')
    return res.json()
  },

  // 获取决策日志（支持trader_id）
  async getDecisions(traderId?: string): Promise<DecisionRecord[]> {
    const url = traderId
      ? `${API_BASE}/decisions?trader_id=${traderId}`
      : `${API_BASE}/decisions`
    const res = await httpClient.get(url, getAuthHeaders())
    if (!res.ok) throw new Error('获取决策日志失败')
    return res.json()
  },

  // 获取最新决策（支持trader_id和limit参数）
  async getLatestDecisions(
    traderId?: string,
    limit: number = 5
  ): Promise<DecisionRecord[]> {
    const params = new URLSearchParams()
    if (traderId) {
      params.append('trader_id', traderId)
    }
    params.append('limit', limit.toString())

    const res = await httpClient.get(
      `${API_BASE}/decisions/latest?${params}`,
      getAuthHeaders()
    )
    if (!res.ok) throw new Error('获取最新决策失败')
    return res.json()
  },

  // 获取统计信息（支持trader_id）
  async getStatistics(traderId?: string): Promise<Statistics> {
    const url = traderId
      ? `${API_BASE}/statistics?trader_id=${traderId}`
      : `${API_BASE}/statistics`
    const res = await httpClient.get(url, getAuthHeaders())
    if (!res.ok) throw new Error('获取统计信息失败')
    return res.json()
  },

  // 获取收益率历史数据（支持trader_id）
  async getEquityHistory(traderId?: string): Promise<any[]> {
    const url = traderId
      ? `${API_BASE}/equity-history?trader_id=${traderId}`
      : `${API_BASE}/equity-history`
    const res = await httpClient.get(url, getAuthHeaders())
    if (!res.ok) throw new Error('获取历史数据失败')
    return res.json()
  },

  // 批量获取多个交易员的历史数据（无需认证）
  async getEquityHistoryBatch(traderIds: string[]): Promise<any> {
    const res = await httpClient.post(`${API_BASE}/equity-history-batch`, {
      trader_ids: traderIds,
    })
    if (!res.ok) throw new Error('获取批量历史数据失败')
    return res.json()
  },

  // 获取前5名交易员数据（无需认证）
  async getTopTraders(): Promise<any[]> {
    const res = await httpClient.get(`${API_BASE}/top-traders`)
    if (!res.ok) throw new Error('获取前5名交易员失败')
    return res.json()
  },

  // 获取公开交易员配置（无需认证）
  async getPublicTraderConfig(traderId: string): Promise<any> {
    const res = await httpClient.get(`${API_BASE}/trader/${traderId}/config`)
    if (!res.ok) throw new Error('获取公开交易员配置失败')
    return res.json()
  },

  // 获取AI学习表现分析（支持trader_id）
  async getPerformance(traderId?: string): Promise<any> {
    const url = traderId
      ? `${API_BASE}/performance?trader_id=${traderId}`
      : `${API_BASE}/performance`
    const res = await httpClient.get(url, getAuthHeaders())
    if (!res.ok) throw new Error('获取AI学习数据失败')
    return res.json()
  },

  // 获取竞赛数据（无需认证）
  async getCompetition(): Promise<CompetitionData> {
    const res = await httpClient.get(`${API_BASE}/competition`)
    if (!res.ok) throw new Error('获取竞赛数据失败')
    return res.json()
  },

  // 用户信号源配置接口
  async getUserSignalSource(): Promise<{
    coin_pool_url: string
    oi_top_url: string
  }> {
    const res = await httpClient.get(
      `${API_BASE}/user/signal-sources`,
      getAuthHeaders()
    )
    if (!res.ok) throw new Error('获取用户信号源配置失败')
    return res.json()
  },

  async saveUserSignalSource(
    coinPoolUrl: string,
    oiTopUrl: string
  ): Promise<void> {
    const res = await httpClient.post(
      `${API_BASE}/user/signal-sources`,
      {
        coin_pool_url: coinPoolUrl,
        oi_top_url: oiTopUrl,
      },
      getAuthHeaders()
    )
    if (!res.ok) throw new Error('保存用户信号源配置失败')
  },

  // 获取服务器IP（需要认证，用于白名单配置）
  async getServerIP(): Promise<{
    public_ip: string
    message: string
  }> {
    const res = await httpClient.get(`${API_BASE}/server-ip`, getAuthHeaders())
    if (!res.ok) throw new Error('获取服务器IP失败')
    return res.json()
  },
}<|MERGE_RESOLUTION|>--- conflicted
+++ resolved
@@ -11,14 +11,9 @@
   UpdateModelConfigRequest,
   UpdateExchangeConfigRequest,
   CompetitionData,
-<<<<<<< HEAD
-} from '../types';
-import { CryptoService } from './crypto';
-=======
 } from '../types'
 import { CryptoService } from './crypto'
 import { httpClient } from './httpClient'
->>>>>>> 9933e316
 
 const API_BASE = '/api'
 
@@ -215,40 +210,6 @@
       getAuthHeaders()
     )
     if (!res.ok) throw new Error('更新交易所配置失败')
-  },
-
-  // 使用加密传输更新交易所配置
-  async updateExchangeConfigsEncrypted(request: UpdateExchangeConfigRequest): Promise<void> {
-    // 从系统配置获取公钥
-    const configRes = await fetch(`${API_BASE}/config`);
-    if (!configRes.ok) throw new Error('获取系统配置失败');
-    const config = await configRes.json();
-    
-    if (!config.rsa_public_key) {
-      throw new Error('系统未配置RSA公钥，无法使用加密传输');
-    }
-
-    // 初始化加密服务
-    await CryptoService.initialize(config.rsa_public_key);
-
-    // 获取用户信息（从localStorage或其他地方）
-    const userId = localStorage.getItem('user_id') || '';
-    const sessionId = sessionStorage.getItem('session_id') || '';
-
-    // 加密敏感数据
-    const encryptedPayload = await CryptoService.encryptSensitiveData(
-      JSON.stringify(request),
-      userId,
-      sessionId
-    );
-
-    // 发送加密数据
-    const res = await fetch(`${API_BASE}/exchanges/encrypted`, {
-      method: 'PUT',
-      headers: getAuthHeaders(),
-      body: JSON.stringify(encryptedPayload),
-    });
-    if (!res.ok) throw new Error('更新交易所配置失败');
   },
 
   // 获取系统状态（支持trader_id）
