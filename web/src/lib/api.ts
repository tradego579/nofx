import type {
  SystemStatus,
  AccountInfo,
  Position,
  DecisionRecord,
  Statistics,
  TraderInfo,
  AIModel,
  Exchange,
  CreateTraderRequest,
  UpdateModelConfigRequest,
  UpdateExchangeConfigRequest,
  CompetitionData,
} from '../types'
<<<<<<< HEAD
=======
import { CryptoService } from './crypto'
import { httpClient } from './httpClient'
>>>>>>> bfb409e8

const API_BASE = '/api'

// Helper function to get auth headers
function getAuthHeaders(): Record<string, string> {
  const token = localStorage.getItem('auth_token')
  const headers: Record<string, string> = {
    'Content-Type': 'application/json',
  }

  if (token) {
    headers['Authorization'] = `Bearer ${token}`
  }

  return headers
}

export const api = {
  // AI交易员管理接口
  async getTraders(): Promise<TraderInfo[]> {
<<<<<<< HEAD
    const res = await fetch(`${API_BASE}/my-traders`, {
      headers: getAuthHeaders(),
    })
=======
    const res = await httpClient.get(`${API_BASE}/my-traders`, getAuthHeaders())
>>>>>>> bfb409e8
    if (!res.ok) throw new Error('获取trader列表失败')
    return res.json()
  },

  // 获取公开的交易员列表（无需认证）
  async getPublicTraders(): Promise<any[]> {
<<<<<<< HEAD
    const res = await fetch(`${API_BASE}/traders`)
=======
    const res = await httpClient.get(`${API_BASE}/traders`)
>>>>>>> bfb409e8
    if (!res.ok) throw new Error('获取公开trader列表失败')
    return res.json()
  },

  async createTrader(request: CreateTraderRequest): Promise<TraderInfo> {
<<<<<<< HEAD
    const res = await fetch(`${API_BASE}/traders`, {
      method: 'POST',
      headers: getAuthHeaders(),
      body: JSON.stringify(request),
    })
=======
    const res = await httpClient.post(
      `${API_BASE}/traders`,
      request,
      getAuthHeaders()
    )
>>>>>>> bfb409e8
    if (!res.ok) throw new Error('创建交易员失败')
    return res.json()
  },

  async deleteTrader(traderId: string): Promise<void> {
<<<<<<< HEAD
    const res = await fetch(`${API_BASE}/traders/${traderId}`, {
      method: 'DELETE',
      headers: getAuthHeaders(),
    })
=======
    const res = await httpClient.delete(
      `${API_BASE}/traders/${traderId}`,
      getAuthHeaders()
    )
>>>>>>> bfb409e8
    if (!res.ok) throw new Error('删除交易员失败')
  },

  async startTrader(traderId: string): Promise<void> {
<<<<<<< HEAD
    const res = await fetch(`${API_BASE}/traders/${traderId}/start`, {
      method: 'POST',
      headers: getAuthHeaders(),
    })
=======
    const res = await httpClient.post(
      `${API_BASE}/traders/${traderId}/start`,
      undefined,
      getAuthHeaders()
    )
>>>>>>> bfb409e8
    if (!res.ok) throw new Error('启动交易员失败')
  },

  async stopTrader(traderId: string): Promise<void> {
<<<<<<< HEAD
    const res = await fetch(`${API_BASE}/traders/${traderId}/stop`, {
      method: 'POST',
      headers: getAuthHeaders(),
    })
=======
    const res = await httpClient.post(
      `${API_BASE}/traders/${traderId}/stop`,
      undefined,
      getAuthHeaders()
    )
>>>>>>> bfb409e8
    if (!res.ok) throw new Error('停止交易员失败')
  },

  async updateTraderPrompt(
    traderId: string,
    customPrompt: string
  ): Promise<void> {
<<<<<<< HEAD
    const res = await fetch(`${API_BASE}/traders/${traderId}/prompt`, {
      method: 'PUT',
      headers: getAuthHeaders(),
      body: JSON.stringify({ custom_prompt: customPrompt }),
    })
=======
    const res = await httpClient.put(
      `${API_BASE}/traders/${traderId}/prompt`,
      { custom_prompt: customPrompt },
      getAuthHeaders()
    )
>>>>>>> bfb409e8
    if (!res.ok) throw new Error('更新自定义策略失败')
  },

  async getTraderConfig(traderId: string): Promise<any> {
<<<<<<< HEAD
    const res = await fetch(`${API_BASE}/traders/${traderId}/config`, {
      headers: getAuthHeaders(),
    })
=======
    const res = await httpClient.get(
      `${API_BASE}/traders/${traderId}/config`,
      getAuthHeaders()
    )
>>>>>>> bfb409e8
    if (!res.ok) throw new Error('获取交易员配置失败')
    return res.json()
  },

  async updateTrader(
    traderId: string,
    request: CreateTraderRequest
  ): Promise<TraderInfo> {
<<<<<<< HEAD
    const res = await fetch(`${API_BASE}/traders/${traderId}`, {
      method: 'PUT',
      headers: getAuthHeaders(),
      body: JSON.stringify(request),
    })
=======
    const res = await httpClient.put(
      `${API_BASE}/traders/${traderId}`,
      request,
      getAuthHeaders()
    )
>>>>>>> bfb409e8
    if (!res.ok) throw new Error('更新交易员失败')
    return res.json()
  },

  // AI模型配置接口
  async getModelConfigs(): Promise<AIModel[]> {
<<<<<<< HEAD
    const res = await fetch(`${API_BASE}/models`, {
      headers: getAuthHeaders(),
    })
=======
    const res = await httpClient.get(`${API_BASE}/models`, getAuthHeaders())
>>>>>>> bfb409e8
    if (!res.ok) throw new Error('获取模型配置失败')
    return res.json()
  },

  // 获取系统支持的AI模型列表（无需认证）
  async getSupportedModels(): Promise<AIModel[]> {
<<<<<<< HEAD
    const res = await fetch(`${API_BASE}/supported-models`)
=======
    const res = await httpClient.get(`${API_BASE}/supported-models`)
>>>>>>> bfb409e8
    if (!res.ok) throw new Error('获取支持的模型失败')
    return res.json()
  },

  async updateModelConfigs(request: UpdateModelConfigRequest): Promise<void> {
<<<<<<< HEAD
    const res = await fetch(`${API_BASE}/models`, {
      method: 'PUT',
      headers: getAuthHeaders(),
      body: JSON.stringify(request),
    })
=======
    // 获取RSA公钥
    const publicKey = await CryptoService.fetchPublicKey()

    // 初始化加密服务
    await CryptoService.initialize(publicKey)

    // 获取用户信息（从localStorage或其他地方）
    const userId = localStorage.getItem('user_id') || ''
    const sessionId = sessionStorage.getItem('session_id') || ''

    // 加密敏感数据
    const encryptedPayload = await CryptoService.encryptSensitiveData(
      JSON.stringify(request),
      userId,
      sessionId
    )

    // 发送加密数据
    const res = await httpClient.put(
      `${API_BASE}/models`,
      encryptedPayload,
      getAuthHeaders()
    )
>>>>>>> bfb409e8
    if (!res.ok) throw new Error('更新模型配置失败')
  },

  // 交易所配置接口
  async getExchangeConfigs(): Promise<Exchange[]> {
<<<<<<< HEAD
    const res = await fetch(`${API_BASE}/exchanges`, {
      headers: getAuthHeaders(),
    })
=======
    const res = await httpClient.get(`${API_BASE}/exchanges`, getAuthHeaders())
>>>>>>> bfb409e8
    if (!res.ok) throw new Error('获取交易所配置失败')
    return res.json()
  },

  // 获取系统支持的交易所列表（无需认证）
  async getSupportedExchanges(): Promise<Exchange[]> {
<<<<<<< HEAD
    const res = await fetch(`${API_BASE}/supported-exchanges`)
=======
    const res = await httpClient.get(`${API_BASE}/supported-exchanges`)
>>>>>>> bfb409e8
    if (!res.ok) throw new Error('获取支持的交易所失败')
    return res.json()
  },

  async updateExchangeConfigs(
    request: UpdateExchangeConfigRequest
  ): Promise<void> {
<<<<<<< HEAD
    const res = await fetch(`${API_BASE}/exchanges`, {
      method: 'PUT',
      headers: getAuthHeaders(),
      body: JSON.stringify(request),
    })
=======
    const res = await httpClient.put(
      `${API_BASE}/exchanges`,
      request,
      getAuthHeaders()
    )
    if (!res.ok) throw new Error('更新交易所配置失败')
  },

  // 使用加密传输更新交易所配置
  async updateExchangeConfigsEncrypted(
    request: UpdateExchangeConfigRequest
  ): Promise<void> {
    // 获取RSA公钥
    const publicKey = await CryptoService.fetchPublicKey()

    // 初始化加密服务
    await CryptoService.initialize(publicKey)

    // 获取用户信息（从localStorage或其他地方）
    const userId = localStorage.getItem('user_id') || ''
    const sessionId = sessionStorage.getItem('session_id') || ''

    // 加密敏感数据
    const encryptedPayload = await CryptoService.encryptSensitiveData(
      JSON.stringify(request),
      userId,
      sessionId
    )

    // 发送加密数据
    const res = await httpClient.put(
      `${API_BASE}/exchanges`,
      encryptedPayload,
      getAuthHeaders()
    )
>>>>>>> bfb409e8
    if (!res.ok) throw new Error('更新交易所配置失败')
  },

  // 获取系统状态（支持trader_id）
  async getStatus(traderId?: string): Promise<SystemStatus> {
    const url = traderId
      ? `${API_BASE}/status?trader_id=${traderId}`
      : `${API_BASE}/status`
<<<<<<< HEAD
    const res = await fetch(url, {
      headers: getAuthHeaders(),
    })
=======
    const res = await httpClient.get(url, getAuthHeaders())
>>>>>>> bfb409e8
    if (!res.ok) throw new Error('获取系统状态失败')
    return res.json()
  },

  // 获取账户信息（支持trader_id）
  async getAccount(traderId?: string): Promise<AccountInfo> {
    const url = traderId
      ? `${API_BASE}/account?trader_id=${traderId}`
      : `${API_BASE}/account`
<<<<<<< HEAD
    const res = await fetch(url, {
=======
    const res = await httpClient.request(url, {
>>>>>>> bfb409e8
      cache: 'no-store',
      headers: {
        ...getAuthHeaders(),
        'Cache-Control': 'no-cache',
      },
    })
    if (!res.ok) throw new Error('获取账户信息失败')
    const data = await res.json()
    console.log('Account data fetched:', data)
    return data
  },

  // 获取持仓列表（支持trader_id）
  async getPositions(traderId?: string): Promise<Position[]> {
    const url = traderId
      ? `${API_BASE}/positions?trader_id=${traderId}`
      : `${API_BASE}/positions`
<<<<<<< HEAD
    const res = await fetch(url, {
      headers: getAuthHeaders(),
    })
=======
    const res = await httpClient.get(url, getAuthHeaders())
>>>>>>> bfb409e8
    if (!res.ok) throw new Error('获取持仓列表失败')
    return res.json()
  },

  // 获取决策日志（支持trader_id）
  async getDecisions(traderId?: string): Promise<DecisionRecord[]> {
    const url = traderId
      ? `${API_BASE}/decisions?trader_id=${traderId}`
      : `${API_BASE}/decisions`
<<<<<<< HEAD
    const res = await fetch(url, {
      headers: getAuthHeaders(),
    })
=======
    const res = await httpClient.get(url, getAuthHeaders())
>>>>>>> bfb409e8
    if (!res.ok) throw new Error('获取决策日志失败')
    return res.json()
  },

<<<<<<< HEAD
  // 获取最新决策（支持trader_id）
  async getLatestDecisions(traderId?: string): Promise<DecisionRecord[]> {
    const url = traderId
      ? `${API_BASE}/decisions/latest?trader_id=${traderId}`
      : `${API_BASE}/decisions/latest`
    const res = await fetch(url, {
      headers: getAuthHeaders(),
    })
=======
  // 获取最新决策（支持trader_id和limit参数）
  async getLatestDecisions(
    traderId?: string,
    limit: number = 5
  ): Promise<DecisionRecord[]> {
    const params = new URLSearchParams()
    if (traderId) {
      params.append('trader_id', traderId)
    }
    params.append('limit', limit.toString())

    const res = await httpClient.get(
      `${API_BASE}/decisions/latest?${params}`,
      getAuthHeaders()
    )
>>>>>>> bfb409e8
    if (!res.ok) throw new Error('获取最新决策失败')
    return res.json()
  },

  // 获取统计信息（支持trader_id）
  async getStatistics(traderId?: string): Promise<Statistics> {
    const url = traderId
      ? `${API_BASE}/statistics?trader_id=${traderId}`
      : `${API_BASE}/statistics`
<<<<<<< HEAD
    const res = await fetch(url, {
      headers: getAuthHeaders(),
    })
=======
    const res = await httpClient.get(url, getAuthHeaders())
>>>>>>> bfb409e8
    if (!res.ok) throw new Error('获取统计信息失败')
    return res.json()
  },

  // 获取收益率历史数据（支持trader_id）
  async getEquityHistory(traderId?: string): Promise<any[]> {
    const url = traderId
      ? `${API_BASE}/equity-history?trader_id=${traderId}`
      : `${API_BASE}/equity-history`
<<<<<<< HEAD
    const res = await fetch(url, {
      headers: getAuthHeaders(),
    })
=======
    const res = await httpClient.get(url, getAuthHeaders())
>>>>>>> bfb409e8
    if (!res.ok) throw new Error('获取历史数据失败')
    return res.json()
  },

  // 批量获取多个交易员的历史数据（无需认证）
  async getEquityHistoryBatch(traderIds: string[]): Promise<any> {
<<<<<<< HEAD
    const res = await fetch(`${API_BASE}/equity-history-batch`, {
      method: 'POST',
      headers: {
        'Content-Type': 'application/json',
      },
      body: JSON.stringify({ trader_ids: traderIds }),
=======
    const res = await httpClient.post(`${API_BASE}/equity-history-batch`, {
      trader_ids: traderIds,
>>>>>>> bfb409e8
    })
    if (!res.ok) throw new Error('获取批量历史数据失败')
    return res.json()
  },

  // 获取前5名交易员数据（无需认证）
  async getTopTraders(): Promise<any[]> {
<<<<<<< HEAD
    const res = await fetch(`${API_BASE}/top-traders`)
=======
    const res = await httpClient.get(`${API_BASE}/top-traders`)
>>>>>>> bfb409e8
    if (!res.ok) throw new Error('获取前5名交易员失败')
    return res.json()
  },

  // 获取公开交易员配置（无需认证）
  async getPublicTraderConfig(traderId: string): Promise<any> {
<<<<<<< HEAD
    const res = await fetch(`${API_BASE}/trader/${traderId}/config`)
=======
    const res = await httpClient.get(`${API_BASE}/trader/${traderId}/config`)
>>>>>>> bfb409e8
    if (!res.ok) throw new Error('获取公开交易员配置失败')
    return res.json()
  },

  // 获取AI学习表现分析（支持trader_id）
  async getPerformance(traderId?: string): Promise<any> {
    const url = traderId
      ? `${API_BASE}/performance?trader_id=${traderId}`
      : `${API_BASE}/performance`
<<<<<<< HEAD
    const res = await fetch(url, {
      headers: getAuthHeaders(),
    })
=======
    const res = await httpClient.get(url, getAuthHeaders())
>>>>>>> bfb409e8
    if (!res.ok) throw new Error('获取AI学习数据失败')
    return res.json()
  },

  // 获取竞赛数据（无需认证）
  async getCompetition(): Promise<CompetitionData> {
<<<<<<< HEAD
    const res = await fetch(`${API_BASE}/competition`)
=======
    const res = await httpClient.get(`${API_BASE}/competition`)
>>>>>>> bfb409e8
    if (!res.ok) throw new Error('获取竞赛数据失败')
    return res.json()
  },

  // 用户信号源配置接口
  async getUserSignalSource(): Promise<{
    coin_pool_url: string
    oi_top_url: string
  }> {
<<<<<<< HEAD
    const res = await fetch(`${API_BASE}/user/signal-sources`, {
      headers: getAuthHeaders(),
    })
=======
    const res = await httpClient.get(
      `${API_BASE}/user/signal-sources`,
      getAuthHeaders()
    )
>>>>>>> bfb409e8
    if (!res.ok) throw new Error('获取用户信号源配置失败')
    return res.json()
  },

  async saveUserSignalSource(
    coinPoolUrl: string,
    oiTopUrl: string
  ): Promise<void> {
<<<<<<< HEAD
    const res = await fetch(`${API_BASE}/user/signal-sources`, {
      method: 'POST',
      headers: getAuthHeaders(),
      body: JSON.stringify({
        coin_pool_url: coinPoolUrl,
        oi_top_url: oiTopUrl,
      }),
    })
=======
    const res = await httpClient.post(
      `${API_BASE}/user/signal-sources`,
      {
        coin_pool_url: coinPoolUrl,
        oi_top_url: oiTopUrl,
      },
      getAuthHeaders()
    )
>>>>>>> bfb409e8
    if (!res.ok) throw new Error('保存用户信号源配置失败')
  },

  // 获取服务器IP（需要认证，用于白名单配置）
  async getServerIP(): Promise<{
<<<<<<< HEAD
    public_ip: string;
    message: string;
  }> {
    const res = await fetch(`${API_BASE}/server-ip`, {
      headers: getAuthHeaders(),
    });
    if (!res.ok) throw new Error('获取服务器IP失败');
    return res.json();
=======
    public_ip: string
    message: string
  }> {
    const res = await httpClient.get(`${API_BASE}/server-ip`, getAuthHeaders())
    if (!res.ok) throw new Error('获取服务器IP失败')
    return res.json()
>>>>>>> bfb409e8
  },
}<|MERGE_RESOLUTION|>--- conflicted
+++ resolved
@@ -12,11 +12,8 @@
   UpdateExchangeConfigRequest,
   CompetitionData,
 } from '../types'
-<<<<<<< HEAD
-=======
 import { CryptoService } from './crypto'
 import { httpClient } from './httpClient'
->>>>>>> bfb409e8
 
 const API_BASE = '/api'
 
@@ -37,90 +34,51 @@
 export const api = {
   // AI交易员管理接口
   async getTraders(): Promise<TraderInfo[]> {
-<<<<<<< HEAD
-    const res = await fetch(`${API_BASE}/my-traders`, {
-      headers: getAuthHeaders(),
-    })
-=======
     const res = await httpClient.get(`${API_BASE}/my-traders`, getAuthHeaders())
->>>>>>> bfb409e8
     if (!res.ok) throw new Error('获取trader列表失败')
     return res.json()
   },
 
   // 获取公开的交易员列表（无需认证）
   async getPublicTraders(): Promise<any[]> {
-<<<<<<< HEAD
-    const res = await fetch(`${API_BASE}/traders`)
-=======
     const res = await httpClient.get(`${API_BASE}/traders`)
->>>>>>> bfb409e8
     if (!res.ok) throw new Error('获取公开trader列表失败')
     return res.json()
   },
 
   async createTrader(request: CreateTraderRequest): Promise<TraderInfo> {
-<<<<<<< HEAD
-    const res = await fetch(`${API_BASE}/traders`, {
-      method: 'POST',
-      headers: getAuthHeaders(),
-      body: JSON.stringify(request),
-    })
-=======
     const res = await httpClient.post(
       `${API_BASE}/traders`,
       request,
       getAuthHeaders()
     )
->>>>>>> bfb409e8
     if (!res.ok) throw new Error('创建交易员失败')
     return res.json()
   },
 
   async deleteTrader(traderId: string): Promise<void> {
-<<<<<<< HEAD
-    const res = await fetch(`${API_BASE}/traders/${traderId}`, {
-      method: 'DELETE',
-      headers: getAuthHeaders(),
-    })
-=======
     const res = await httpClient.delete(
       `${API_BASE}/traders/${traderId}`,
       getAuthHeaders()
     )
->>>>>>> bfb409e8
     if (!res.ok) throw new Error('删除交易员失败')
   },
 
   async startTrader(traderId: string): Promise<void> {
-<<<<<<< HEAD
-    const res = await fetch(`${API_BASE}/traders/${traderId}/start`, {
-      method: 'POST',
-      headers: getAuthHeaders(),
-    })
-=======
     const res = await httpClient.post(
       `${API_BASE}/traders/${traderId}/start`,
       undefined,
       getAuthHeaders()
     )
->>>>>>> bfb409e8
     if (!res.ok) throw new Error('启动交易员失败')
   },
 
   async stopTrader(traderId: string): Promise<void> {
-<<<<<<< HEAD
-    const res = await fetch(`${API_BASE}/traders/${traderId}/stop`, {
-      method: 'POST',
-      headers: getAuthHeaders(),
-    })
-=======
     const res = await httpClient.post(
       `${API_BASE}/traders/${traderId}/stop`,
       undefined,
       getAuthHeaders()
     )
->>>>>>> bfb409e8
     if (!res.ok) throw new Error('停止交易员失败')
   },
 
@@ -128,33 +86,19 @@
     traderId: string,
     customPrompt: string
   ): Promise<void> {
-<<<<<<< HEAD
-    const res = await fetch(`${API_BASE}/traders/${traderId}/prompt`, {
-      method: 'PUT',
-      headers: getAuthHeaders(),
-      body: JSON.stringify({ custom_prompt: customPrompt }),
-    })
-=======
     const res = await httpClient.put(
       `${API_BASE}/traders/${traderId}/prompt`,
       { custom_prompt: customPrompt },
       getAuthHeaders()
     )
->>>>>>> bfb409e8
     if (!res.ok) throw new Error('更新自定义策略失败')
   },
 
   async getTraderConfig(traderId: string): Promise<any> {
-<<<<<<< HEAD
-    const res = await fetch(`${API_BASE}/traders/${traderId}/config`, {
-      headers: getAuthHeaders(),
-    })
-=======
     const res = await httpClient.get(
       `${API_BASE}/traders/${traderId}/config`,
       getAuthHeaders()
     )
->>>>>>> bfb409e8
     if (!res.ok) throw new Error('获取交易员配置失败')
     return res.json()
   },
@@ -163,55 +107,30 @@
     traderId: string,
     request: CreateTraderRequest
   ): Promise<TraderInfo> {
-<<<<<<< HEAD
-    const res = await fetch(`${API_BASE}/traders/${traderId}`, {
-      method: 'PUT',
-      headers: getAuthHeaders(),
-      body: JSON.stringify(request),
-    })
-=======
     const res = await httpClient.put(
       `${API_BASE}/traders/${traderId}`,
       request,
       getAuthHeaders()
     )
->>>>>>> bfb409e8
     if (!res.ok) throw new Error('更新交易员失败')
     return res.json()
   },
 
   // AI模型配置接口
   async getModelConfigs(): Promise<AIModel[]> {
-<<<<<<< HEAD
-    const res = await fetch(`${API_BASE}/models`, {
-      headers: getAuthHeaders(),
-    })
-=======
     const res = await httpClient.get(`${API_BASE}/models`, getAuthHeaders())
->>>>>>> bfb409e8
     if (!res.ok) throw new Error('获取模型配置失败')
     return res.json()
   },
 
   // 获取系统支持的AI模型列表（无需认证）
   async getSupportedModels(): Promise<AIModel[]> {
-<<<<<<< HEAD
-    const res = await fetch(`${API_BASE}/supported-models`)
-=======
     const res = await httpClient.get(`${API_BASE}/supported-models`)
->>>>>>> bfb409e8
     if (!res.ok) throw new Error('获取支持的模型失败')
     return res.json()
   },
 
   async updateModelConfigs(request: UpdateModelConfigRequest): Promise<void> {
-<<<<<<< HEAD
-    const res = await fetch(`${API_BASE}/models`, {
-      method: 'PUT',
-      headers: getAuthHeaders(),
-      body: JSON.stringify(request),
-    })
-=======
     // 获取RSA公钥
     const publicKey = await CryptoService.fetchPublicKey()
 
@@ -235,30 +154,19 @@
       encryptedPayload,
       getAuthHeaders()
     )
->>>>>>> bfb409e8
     if (!res.ok) throw new Error('更新模型配置失败')
   },
 
   // 交易所配置接口
   async getExchangeConfigs(): Promise<Exchange[]> {
-<<<<<<< HEAD
-    const res = await fetch(`${API_BASE}/exchanges`, {
-      headers: getAuthHeaders(),
-    })
-=======
     const res = await httpClient.get(`${API_BASE}/exchanges`, getAuthHeaders())
->>>>>>> bfb409e8
     if (!res.ok) throw new Error('获取交易所配置失败')
     return res.json()
   },
 
   // 获取系统支持的交易所列表（无需认证）
   async getSupportedExchanges(): Promise<Exchange[]> {
-<<<<<<< HEAD
-    const res = await fetch(`${API_BASE}/supported-exchanges`)
-=======
     const res = await httpClient.get(`${API_BASE}/supported-exchanges`)
->>>>>>> bfb409e8
     if (!res.ok) throw new Error('获取支持的交易所失败')
     return res.json()
   },
@@ -266,13 +174,6 @@
   async updateExchangeConfigs(
     request: UpdateExchangeConfigRequest
   ): Promise<void> {
-<<<<<<< HEAD
-    const res = await fetch(`${API_BASE}/exchanges`, {
-      method: 'PUT',
-      headers: getAuthHeaders(),
-      body: JSON.stringify(request),
-    })
-=======
     const res = await httpClient.put(
       `${API_BASE}/exchanges`,
       request,
@@ -308,7 +209,6 @@
       encryptedPayload,
       getAuthHeaders()
     )
->>>>>>> bfb409e8
     if (!res.ok) throw new Error('更新交易所配置失败')
   },
 
@@ -317,13 +217,7 @@
     const url = traderId
       ? `${API_BASE}/status?trader_id=${traderId}`
       : `${API_BASE}/status`
-<<<<<<< HEAD
-    const res = await fetch(url, {
-      headers: getAuthHeaders(),
-    })
-=======
-    const res = await httpClient.get(url, getAuthHeaders())
->>>>>>> bfb409e8
+    const res = await httpClient.get(url, getAuthHeaders())
     if (!res.ok) throw new Error('获取系统状态失败')
     return res.json()
   },
@@ -333,11 +227,7 @@
     const url = traderId
       ? `${API_BASE}/account?trader_id=${traderId}`
       : `${API_BASE}/account`
-<<<<<<< HEAD
-    const res = await fetch(url, {
-=======
     const res = await httpClient.request(url, {
->>>>>>> bfb409e8
       cache: 'no-store',
       headers: {
         ...getAuthHeaders(),
@@ -355,13 +245,7 @@
     const url = traderId
       ? `${API_BASE}/positions?trader_id=${traderId}`
       : `${API_BASE}/positions`
-<<<<<<< HEAD
-    const res = await fetch(url, {
-      headers: getAuthHeaders(),
-    })
-=======
-    const res = await httpClient.get(url, getAuthHeaders())
->>>>>>> bfb409e8
+    const res = await httpClient.get(url, getAuthHeaders())
     if (!res.ok) throw new Error('获取持仓列表失败')
     return res.json()
   },
@@ -371,27 +255,11 @@
     const url = traderId
       ? `${API_BASE}/decisions?trader_id=${traderId}`
       : `${API_BASE}/decisions`
-<<<<<<< HEAD
-    const res = await fetch(url, {
-      headers: getAuthHeaders(),
-    })
-=======
-    const res = await httpClient.get(url, getAuthHeaders())
->>>>>>> bfb409e8
+    const res = await httpClient.get(url, getAuthHeaders())
     if (!res.ok) throw new Error('获取决策日志失败')
     return res.json()
   },
 
-<<<<<<< HEAD
-  // 获取最新决策（支持trader_id）
-  async getLatestDecisions(traderId?: string): Promise<DecisionRecord[]> {
-    const url = traderId
-      ? `${API_BASE}/decisions/latest?trader_id=${traderId}`
-      : `${API_BASE}/decisions/latest`
-    const res = await fetch(url, {
-      headers: getAuthHeaders(),
-    })
-=======
   // 获取最新决策（支持trader_id和limit参数）
   async getLatestDecisions(
     traderId?: string,
@@ -407,7 +275,6 @@
       `${API_BASE}/decisions/latest?${params}`,
       getAuthHeaders()
     )
->>>>>>> bfb409e8
     if (!res.ok) throw new Error('获取最新决策失败')
     return res.json()
   },
@@ -417,13 +284,7 @@
     const url = traderId
       ? `${API_BASE}/statistics?trader_id=${traderId}`
       : `${API_BASE}/statistics`
-<<<<<<< HEAD
-    const res = await fetch(url, {
-      headers: getAuthHeaders(),
-    })
-=======
-    const res = await httpClient.get(url, getAuthHeaders())
->>>>>>> bfb409e8
+    const res = await httpClient.get(url, getAuthHeaders())
     if (!res.ok) throw new Error('获取统计信息失败')
     return res.json()
   },
@@ -433,30 +294,15 @@
     const url = traderId
       ? `${API_BASE}/equity-history?trader_id=${traderId}`
       : `${API_BASE}/equity-history`
-<<<<<<< HEAD
-    const res = await fetch(url, {
-      headers: getAuthHeaders(),
-    })
-=======
-    const res = await httpClient.get(url, getAuthHeaders())
->>>>>>> bfb409e8
+    const res = await httpClient.get(url, getAuthHeaders())
     if (!res.ok) throw new Error('获取历史数据失败')
     return res.json()
   },
 
   // 批量获取多个交易员的历史数据（无需认证）
   async getEquityHistoryBatch(traderIds: string[]): Promise<any> {
-<<<<<<< HEAD
-    const res = await fetch(`${API_BASE}/equity-history-batch`, {
-      method: 'POST',
-      headers: {
-        'Content-Type': 'application/json',
-      },
-      body: JSON.stringify({ trader_ids: traderIds }),
-=======
     const res = await httpClient.post(`${API_BASE}/equity-history-batch`, {
       trader_ids: traderIds,
->>>>>>> bfb409e8
     })
     if (!res.ok) throw new Error('获取批量历史数据失败')
     return res.json()
@@ -464,22 +310,14 @@
 
   // 获取前5名交易员数据（无需认证）
   async getTopTraders(): Promise<any[]> {
-<<<<<<< HEAD
-    const res = await fetch(`${API_BASE}/top-traders`)
-=======
     const res = await httpClient.get(`${API_BASE}/top-traders`)
->>>>>>> bfb409e8
     if (!res.ok) throw new Error('获取前5名交易员失败')
     return res.json()
   },
 
   // 获取公开交易员配置（无需认证）
   async getPublicTraderConfig(traderId: string): Promise<any> {
-<<<<<<< HEAD
-    const res = await fetch(`${API_BASE}/trader/${traderId}/config`)
-=======
     const res = await httpClient.get(`${API_BASE}/trader/${traderId}/config`)
->>>>>>> bfb409e8
     if (!res.ok) throw new Error('获取公开交易员配置失败')
     return res.json()
   },
@@ -489,24 +327,14 @@
     const url = traderId
       ? `${API_BASE}/performance?trader_id=${traderId}`
       : `${API_BASE}/performance`
-<<<<<<< HEAD
-    const res = await fetch(url, {
-      headers: getAuthHeaders(),
-    })
-=======
-    const res = await httpClient.get(url, getAuthHeaders())
->>>>>>> bfb409e8
+    const res = await httpClient.get(url, getAuthHeaders())
     if (!res.ok) throw new Error('获取AI学习数据失败')
     return res.json()
   },
 
   // 获取竞赛数据（无需认证）
   async getCompetition(): Promise<CompetitionData> {
-<<<<<<< HEAD
-    const res = await fetch(`${API_BASE}/competition`)
-=======
     const res = await httpClient.get(`${API_BASE}/competition`)
->>>>>>> bfb409e8
     if (!res.ok) throw new Error('获取竞赛数据失败')
     return res.json()
   },
@@ -516,16 +344,10 @@
     coin_pool_url: string
     oi_top_url: string
   }> {
-<<<<<<< HEAD
-    const res = await fetch(`${API_BASE}/user/signal-sources`, {
-      headers: getAuthHeaders(),
-    })
-=======
     const res = await httpClient.get(
       `${API_BASE}/user/signal-sources`,
       getAuthHeaders()
     )
->>>>>>> bfb409e8
     if (!res.ok) throw new Error('获取用户信号源配置失败')
     return res.json()
   },
@@ -534,16 +356,6 @@
     coinPoolUrl: string,
     oiTopUrl: string
   ): Promise<void> {
-<<<<<<< HEAD
-    const res = await fetch(`${API_BASE}/user/signal-sources`, {
-      method: 'POST',
-      headers: getAuthHeaders(),
-      body: JSON.stringify({
-        coin_pool_url: coinPoolUrl,
-        oi_top_url: oiTopUrl,
-      }),
-    })
-=======
     const res = await httpClient.post(
       `${API_BASE}/user/signal-sources`,
       {
@@ -552,28 +364,16 @@
       },
       getAuthHeaders()
     )
->>>>>>> bfb409e8
     if (!res.ok) throw new Error('保存用户信号源配置失败')
   },
 
   // 获取服务器IP（需要认证，用于白名单配置）
   async getServerIP(): Promise<{
-<<<<<<< HEAD
-    public_ip: string;
-    message: string;
-  }> {
-    const res = await fetch(`${API_BASE}/server-ip`, {
-      headers: getAuthHeaders(),
-    });
-    if (!res.ok) throw new Error('获取服务器IP失败');
-    return res.json();
-=======
     public_ip: string
     message: string
   }> {
     const res = await httpClient.get(`${API_BASE}/server-ip`, getAuthHeaders())
     if (!res.ok) throw new Error('获取服务器IP失败')
     return res.json()
->>>>>>> bfb409e8
   },
 }