--- conflicted
+++ resolved
@@ -1,8 +1,4 @@
 export interface SystemConfig {
-<<<<<<< HEAD
-  admin_mode: boolean
-=======
->>>>>>> bfb409e8
   beta_mode: boolean
 }
 
