--- conflicted
+++ resolved
@@ -14,7 +14,6 @@
 import { getExchangeIcon } from './ExchangeIcons'
 import { getModelIcon } from './ModelIcons'
 import { TraderConfigModal } from './TraderConfigModal'
-import { TwoStageKeyModal } from './TwoStageKeyModal'
 import {
   TwoStageKeyModal,
   type TwoStageKeyModalResult,
@@ -60,12 +59,6 @@
   return parts.length > 1 ? parts[parts.length - 1] : fullName
 }
 
-function maskSecret(value: string): string {
-  if (!value) return ''
-  const length = Math.min(value.length, 16)
-  return '•'.repeat(length)
-}
-
 interface AITradersPageProps {
   onTraderSelect?: (traderId: string) => void
 }
@@ -79,8 +72,6 @@
   const [showModelModal, setShowModelModal] = useState(false)
   const [showExchangeModal, setShowExchangeModal] = useState(false)
   const [showSignalSourceModal, setShowSignalSourceModal] = useState(false)
-  const [showDeleteConfirm, setShowDeleteConfirm] = useState(false)
-  const [deleteTarget, setDeleteTarget] = useState<{type: 'model' | 'exchange', id: string} | null>(null)
   const [editingModel, setEditingModel] = useState<string | null>(null)
   const [editingExchange, setEditingExchange] = useState<string | null>(null)
   const [editingTrader, setEditingTrader] = useState<any>(null)
@@ -183,10 +174,6 @@
     allExchanges?.filter((e) => {
       if (!e.enabled) return false
 
-<<<<<<< HEAD
-      // 由于API不再返回敏感字段信息，只能基于enabled状态判断
-      // 实际的配置验证将在后端进行
-=======
       // Aster 交易所需要特殊字段（后端会返回这些非敏感字段）
       if (e.id === 'aster') {
         return (
@@ -203,7 +190,6 @@
       }
 
       // 其他交易所：如果已启用，说明已配置完整（后端只返回已配置的交易所）
->>>>>>> 9933e316
       return true
     }) || []
 
@@ -379,9 +365,6 @@
     }
   }
 
-<<<<<<< HEAD
-  const handleDeleteModelConfig = async (modelId: string) => {
-=======
   // 通用删除配置处理函数
   const handleDeleteConfig = async <T extends { id: string }>(config: {
     id: string
@@ -414,7 +397,6 @@
       if (!ok) return
     }
 
->>>>>>> 9933e316
     try {
       const updatedItems =
         config.allItems?.map((item) =>
@@ -467,24 +449,6 @@
             },
           ])
         ),
-<<<<<<< HEAD
-      }
-
-      await api.updateModelConfigs(request)
-      
-      // 重新获取用户配置以确保数据同步
-      const refreshedModels = await api.getModelConfigs()
-      setAllModels(refreshedModels)
-      
-      setShowModelModal(false)
-      setEditingModel(null)
-      setShowDeleteConfirm(false)
-      setDeleteTarget(null)
-    } catch (error) {
-      console.error('Failed to delete model config:', error)
-      alert(t('deleteConfigFailed', language))
-    }
-=======
       }),
       updateApi: api.updateModelConfigs,
       refreshApi: api.getModelConfigs,
@@ -498,17 +462,6 @@
       },
       errorKey: 'deleteConfigFailed',
     })
->>>>>>> 9933e316
-  }
-
-  const handleConfirmDelete = () => {
-    if (!deleteTarget) return
-    
-    if (deleteTarget.type === 'model') {
-      handleDeleteModelConfig(deleteTarget.id)
-    } else if (deleteTarget.type === 'exchange') {
-      handleDeleteExchangeConfig(deleteTarget.id)
-    }
   }
 
   const handleSaveModelConfig = async (
@@ -589,36 +542,6 @@
   }
 
   const handleDeleteExchangeConfig = async (exchangeId: string) => {
-<<<<<<< HEAD
-    try {
-      const request = {
-        exchanges: {
-          [exchangeId]: {
-            enabled: false,
-            api_key: '',
-            secret_key: '',
-            testnet: false,
-            hyperliquid_wallet_addr: '',
-            aster_user: '',
-            aster_signer: '',
-            aster_private_key: '',
-          },
-        },
-      }
-
-      await api.updateExchangeConfigsEncrypted(request)
-
-      const refreshed = await api.getExchangeConfigs()
-      setAllExchanges(refreshed)
-      setShowExchangeModal(false)
-      setEditingExchange(null)
-      setShowDeleteConfirm(false)
-      setDeleteTarget(null)
-    } catch (error) {
-      console.error('Failed to delete exchange config:', error)
-      alert(t('deleteExchangeConfigFailed', language))
-    }
-=======
     await handleDeleteConfig({
       id: exchangeId,
       type: 'exchange',
@@ -666,7 +589,6 @@
       },
       errorKey: 'deleteExchangeConfigFailed',
     })
->>>>>>> 9933e316
   }
 
   const handleSaveExchangeConfig = async (
@@ -689,31 +611,69 @@
         return
       }
 
+      // 创建或更新用户的交易所配置
+      const existingExchange = allExchanges?.find((e) => e.id === exchangeId)
+      let updatedExchanges
+
+      if (existingExchange) {
+        // 更新现有配置
+        updatedExchanges =
+          allExchanges?.map((e) =>
+            e.id === exchangeId
+              ? {
+                  ...e,
+                  apiKey,
+                  secretKey,
+                  testnet,
+                  hyperliquidWalletAddr,
+                  asterUser,
+                  asterSigner,
+                  asterPrivateKey,
+                  enabled: true,
+                }
+              : e
+          ) || []
+      } else {
+        // 添加新配置
+        const newExchange = {
+          ...exchangeToUpdate,
+          apiKey,
+          secretKey,
+          testnet,
+          hyperliquidWalletAddr,
+          asterUser,
+          asterSigner,
+          asterPrivateKey,
+          enabled: true,
+        }
+        updatedExchanges = [...(allExchanges || []), newExchange]
+      }
+
       const request = {
-        exchanges: {
-          [exchangeId]: {
-            enabled: true,
-            api_key: apiKey || '',
-            secret_key: secretKey || '',
-            testnet: !!testnet,
-            hyperliquid_wallet_addr: hyperliquidWalletAddr || '',
-            aster_user: asterUser || '',
-            aster_signer: asterSigner || '',
-            aster_private_key: asterPrivateKey || '',
-          },
-        },
+        exchanges: Object.fromEntries(
+          updatedExchanges.map((exchange) => [
+            exchange.id,
+            {
+              enabled: exchange.enabled,
+              api_key: exchange.apiKey || '',
+              secret_key: exchange.secretKey || '',
+              testnet: exchange.testnet || false,
+              hyperliquid_wallet_addr: exchange.hyperliquidWalletAddr || '',
+              aster_user: exchange.asterUser || '',
+              aster_signer: exchange.asterSigner || '',
+              aster_private_key: exchange.asterPrivateKey || '',
+            },
+          ])
+        ),
       }
 
-<<<<<<< HEAD
-      await api.updateExchangeConfigsEncrypted(request)
-=======
       await toast.promise(api.updateExchangeConfigsEncrypted(request), {
         loading: '正在更新交易所配置…',
         success: '交易所配置已更新',
         error: '更新交易所配置失败',
       })
->>>>>>> 9933e316
-
+
+      // 重新获取用户配置以确保数据同步
       const refreshedExchanges = await api.getExchangeConfigs()
       setAllExchanges(refreshedExchanges)
 
@@ -1271,18 +1231,15 @@
       {/* Model Configuration Modal */}
       {showModelModal && (
         <ModelConfigModal
-          supportedModels={supportedModels}
+          allModels={supportedModels}
           configuredModels={allModels}
           editingModelId={editingModel}
           onSave={handleSaveModelConfig}
+          onDelete={handleDeleteModelConfig}
           onClose={() => {
             setShowModelModal(false)
             setEditingModel(null)
           }}
-          onDelete={(modelId) => {
-            setDeleteTarget({ type: 'model', id: modelId })
-            setShowDeleteConfirm(true)
-          }}
           language={language}
         />
       )}
@@ -1290,17 +1247,13 @@
       {/* Exchange Configuration Modal */}
       {showExchangeModal && (
         <ExchangeConfigModal
-          supportedExchanges={supportedExchanges}
-          configuredExchanges={allExchanges}
+          allExchanges={supportedExchanges}
           editingExchangeId={editingExchange}
           onSave={handleSaveExchangeConfig}
+          onDelete={handleDeleteExchangeConfig}
           onClose={() => {
             setShowExchangeModal(false)
             setEditingExchange(null)
-          }}
-          onDelete={(exchangeId) => {
-            setDeleteTarget({ type: 'exchange', id: exchangeId })
-            setShowDeleteConfirm(true)
           }}
           language={language}
         />
@@ -1313,27 +1266,6 @@
           oiTopUrl={userSignalSource.oiTopUrl}
           onSave={handleSaveSignalSource}
           onClose={() => setShowSignalSourceModal(false)}
-          language={language}
-        />
-      )}
-
-      {/* Delete Confirmation Modal */}
-      {showDeleteConfirm && deleteTarget && (
-        <DeleteConfirmModal
-          isOpen={showDeleteConfirm}
-          title={deleteTarget.type === 'model' 
-            ? t('confirmDeleteModel', language)
-            : t('confirmDeleteExchange', language)
-          }
-          message={deleteTarget.type === 'model'
-            ? t('deleteModelWarning', language)
-            : t('deleteExchangeWarning', language)
-          }
-          onConfirm={handleConfirmDelete}
-          onCancel={() => {
-            setShowDeleteConfirm(false)
-            setDeleteTarget(null)
-          }}
           language={language}
         />
       )}
@@ -1521,80 +1453,17 @@
   )
 }
 
-// Delete Confirmation Modal Component
-function DeleteConfirmModal({
-  isOpen,
-  title,
-  message,
-  onConfirm,
-  onCancel,
-  language,
-}: {
-  isOpen: boolean
-  title: string
-  message: string
-  onConfirm: () => void
-  onCancel: () => void
-  language: Language
-}) {
-  if (!isOpen) return null
-
-  return (
-    <div className="fixed inset-0 bg-black bg-opacity-50 flex items-center justify-center z-50 p-4">
-      <div
-        className="bg-gray-800 rounded-lg p-6 w-full max-w-md relative"
-        style={{ background: '#1E2329' }}
-      >
-        <div className="flex items-center gap-3 mb-4">
-          <div 
-            className="w-8 h-8 rounded-full flex items-center justify-center"
-            style={{ background: 'rgba(246, 70, 93, 0.1)' }}
-          >
-            <AlertTriangle className="w-5 h-5" style={{ color: '#F6465D' }} />
-          </div>
-          <h3 className="text-lg font-bold" style={{ color: '#EAECEF' }}>
-            {title}
-          </h3>
-        </div>
-        
-        <p className="text-sm mb-6" style={{ color: '#848E9C' }}>
-          {message}
-        </p>
-        
-        <div className="flex gap-3">
-          <button
-            type="button"
-            onClick={onCancel}
-            className="flex-1 px-4 py-2 rounded text-sm font-semibold transition-all hover:scale-105"
-            style={{ background: '#2B3139', color: '#848E9C' }}
-          >
-            {t('cancel', language)}
-          </button>
-          <button
-            type="button"
-            onClick={onConfirm}
-            className="flex-1 px-4 py-2 rounded text-sm font-semibold transition-all hover:scale-105"
-            style={{ background: '#F6465D', color: '#fff' }}
-          >
-            {t('delete', language)}
-          </button>
-        </div>
-      </div>
-    </div>
-  )
-}
-
 // Model Configuration Modal Component
 function ModelConfigModal({
-  supportedModels,
+  allModels,
   configuredModels,
   editingModelId,
   onSave,
+  onDelete,
   onClose,
-  onDelete,
   language,
 }: {
-  supportedModels: AIModel[]
+  allModels: AIModel[]
   configuredModels: AIModel[]
   editingModelId: string | null
   onSave: (
@@ -1603,8 +1472,8 @@
     baseUrl?: string,
     modelName?: string
   ) => void
+  onDelete: (modelId: string) => void
   onClose: () => void
-  onDelete: (modelId: string) => void
   language: Language
 }) {
   const [selectedModelId, setSelectedModelId] = useState(editingModelId || '')
@@ -1612,10 +1481,10 @@
   const [baseUrl, setBaseUrl] = useState('')
   const [modelName, setModelName] = useState('')
 
-  // 获取当前编辑的模型信息 - 编辑时从已配置的模型中查找，新建时从支持的模型中查找
+  // 获取当前编辑的模型信息 - 编辑时从已配置的模型中查找，新建时从所有支持的模型中查找
   const selectedModel = editingModelId
-    ? configuredModels?.find((m) => m.id === selectedModelId)  // 编辑：从已配置中获取完整信息
-    : supportedModels?.find((m) => m.id === selectedModelId)   // 新建：从支持列表获取基本信息
+    ? configuredModels?.find((m) => m.id === selectedModelId)
+    : allModels?.find((m) => m.id === selectedModelId)
 
   // 如果是编辑现有模型，初始化API Key、Base URL和Model Name
   useEffect(() => {
@@ -1638,8 +1507,8 @@
     )
   }
 
-  // 可选择的模型列表：直接使用系统支持的模型
-  const availableModels = supportedModels || []
+  // 可选择的模型列表（所有支持的模型）
+  const availableModels = allModels || []
 
   return (
     <div className="fixed inset-0 bg-black bg-opacity-50 flex items-center justify-center z-50 p-4 overflow-y-auto">
@@ -1665,11 +1534,7 @@
               onClick={() => onDelete(editingModelId)}
               className="p-2 rounded hover:bg-red-100 transition-colors"
               style={{ background: 'rgba(246, 70, 93, 0.1)', color: '#F6465D' }}
-<<<<<<< HEAD
-              title={t('deleteModel', language)}
-=======
               title={t('delete', language)}
->>>>>>> 9933e316
             >
               <Trash2 className="w-4 h-4" />
             </button>
@@ -1771,14 +1636,6 @@
                   />
                 </div>
 
-<<<<<<< HEAD
-// Exchange Configuration Modal Component
-function ExchangeConfigModal({
-  supportedExchanges,
-  configuredExchanges,
-  editingExchangeId,
-  onSave,
-=======
                 <div>
                   <label
                     className="block text-sm font-semibold mb-2"
@@ -1886,13 +1743,10 @@
   editingExchangeId,
   onSave,
   onDelete,
->>>>>>> 9933e316
   onClose,
-  onDelete,
   language,
 }: {
-  supportedExchanges: Exchange[]
-  configuredExchanges: Exchange[]
+  allExchanges: Exchange[]
   editingExchangeId: string | null
   onSave: (
     exchangeId: string,
@@ -1904,8 +1758,8 @@
     asterSigner?: string,
     asterPrivateKey?: string
   ) => Promise<void>
+  onDelete: (exchangeId: string) => void
   onClose: () => void
-  onDelete: (exchangeId: string) => void
   language: Language
 }) {
   const [selectedExchangeId, setSelectedExchangeId] = useState(
@@ -1928,92 +1782,41 @@
   // 币安配置指南展开状态
   const [showBinanceGuide, setShowBinanceGuide] = useState(false)
 
-  // Hyperliquid 特定字段
-  const [hyperliquidWalletAddr, setHyperliquidWalletAddr] = useState('')
-
   // Aster 特定字段
   const [asterUser, setAsterUser] = useState('')
   const [asterSigner, setAsterSigner] = useState('')
   const [asterPrivateKey, setAsterPrivateKey] = useState('')
-<<<<<<< HEAD
-=======
 
   // Hyperliquid 特定字段
   const [hyperliquidWalletAddr, setHyperliquidWalletAddr] = useState('')
 
   // 安全输入状态
->>>>>>> 9933e316
   const [secureInputTarget, setSecureInputTarget] = useState<
     null | 'hyperliquid' | 'aster'
   >(null)
 
-<<<<<<< HEAD
-  // 获取当前选择的交易所信息
-  // 编辑模式：从 configuredExchanges 查找（包含用户配置的 apiKey、secretKey 等）
-  // 新增模式：从 supportedExchanges 查找（系统支持的交易所列表）
-  const selectedExchange = editingExchangeId
-    ? configuredExchanges?.find(e => e.id === selectedExchangeId)
-    : supportedExchanges?.find(e => e.id === selectedExchangeId);
-
-  const secureInputContextLabel =
-    secureInputTarget === 'aster'
-      ? t('asterExchangeName', language)
-      : secureInputTarget === 'hyperliquid'
-      ? t('hyperliquidExchangeName', language)
-      : undefined
-
-  // 如果是编辑现有交易所，清空所有敏感字段以保证安全
-=======
   // 获取当前编辑的交易所信息
   const selectedExchange = allExchanges?.find(
     (e) => e.id === selectedExchangeId
   )
 
   // 如果是编辑现有交易所，初始化表单数据
->>>>>>> 9933e316
   useEffect(() => {
     if (editingExchangeId && selectedExchange) {
-      // 编辑模式下清空所有敏感字段，用户需要重新输入
-      setApiKey('')
-      setSecretKey('')
-      setPassphrase('')
+      setApiKey(selectedExchange.apiKey || '')
+      setSecretKey(selectedExchange.secretKey || '')
+      setPassphrase('') // Don't load existing passphrase for security
       setTestnet(selectedExchange.testnet || false)
-      setHyperliquidWalletAddr(selectedExchange.hyperliquidWalletAddr || '')
+
+      // Aster 字段
       setAsterUser(selectedExchange.asterUser || '')
-<<<<<<< HEAD
-      setAsterSigner('')
-      setAsterPrivateKey('')
-=======
       setAsterSigner(selectedExchange.asterSigner || '')
       setAsterPrivateKey('') // Don't load existing private key for security
 
       // Hyperliquid 字段
       setHyperliquidWalletAddr(selectedExchange.hyperliquidWalletAddr || '')
->>>>>>> 9933e316
     }
   }, [editingExchangeId, selectedExchange])
-
-  const handleSecureInputComplete = ({
-    value,
-    obfuscationLog,
-  }: {
-    value: string
-    obfuscationLog: string[]
-  }) => {
-    const trimmed = value.trim()
-    if (secureInputTarget === 'hyperliquid') {
-      setApiKey(trimmed)
-    }
-    if (secureInputTarget === 'aster') {
-      setAsterPrivateKey(trimmed)
-    }
-    console.log('Secure input obfuscation log:', obfuscationLog)
-    setSecureInputTarget(null)
-  }
-
-  const handleSecureInputCancel = () => {
-    setSecureInputTarget(null)
-  }
 
   // 加载服务器IP（当选择binance时）
   useEffect(() => {
@@ -2033,16 +1836,6 @@
     }
   }, [selectedExchangeId])
 
-<<<<<<< HEAD
-  // 可选择的交易所列表：直接使用系统支持的交易所
-  const availableExchanges = supportedExchanges || []
-
-  const handleCopyIP = (ip: string) => {
-    navigator.clipboard.writeText(ip).then(() => {
-      setCopiedIP(true)
-      setTimeout(() => setCopiedIP(false), 2000)
-    })
-=======
   const handleCopyIP = async (ip: string) => {
     try {
       // 优先使用现代 Clipboard API
@@ -2120,7 +1913,6 @@
       '*'.repeat(Math.max(secret.length - 8, 4)) +
       secret.slice(-4)
     )
->>>>>>> 9933e316
   }
 
   const handleSubmit = async (e: React.FormEvent) => {
@@ -2163,17 +1955,10 @@
     }
   }
 
+  // 可选择的交易所列表（所有支持的交易所）
+  const availableExchanges = allExchanges || []
+
   return (
-<<<<<<< HEAD
-    <>
-      <div className="fixed inset-0 bg-black bg-opacity-50 flex items-start justify-center z-50 p-4 overflow-y-auto">
-        <div
-          className="bg-gray-800 rounded-lg p-6 w-full max-w-lg relative my-8 max-h-[calc(100vh-2rem)]"
-          style={{ background: '#1E2329' }}
-        >
-        <div className="max-h-[calc(100vh-8rem)] overflow-y-auto">
-        <div className="flex items-center justify-between mb-4">
-=======
     <div className="fixed inset-0 bg-black bg-opacity-50 flex items-center justify-center z-50 p-4 overflow-y-auto">
       <div
         className="bg-gray-800 rounded-lg w-full max-w-lg relative my-8"
@@ -2186,7 +1971,6 @@
           className="flex items-center justify-between p-6 pb-4 sticky top-0 z-10"
           style={{ background: '#1E2329' }}
         >
->>>>>>> 9933e316
           <h3 className="text-xl font-bold" style={{ color: '#EAECEF' }}>
             {editingExchangeId
               ? t('editExchange', language)
@@ -2216,11 +2000,7 @@
                   background: 'rgba(246, 70, 93, 0.1)',
                   color: '#F6465D',
                 }}
-<<<<<<< HEAD
-                title={t('deleteExchange', language)}
-=======
                 title={t('delete', language)}
->>>>>>> 9933e316
               >
                 <Trash2 className="w-4 h-4" />
               </button>
@@ -2601,29 +2381,6 @@
                       />
                     </div>
 
-<<<<<<< HEAD
-                    {selectedExchange.id === 'okx' && (
-                      <div>
-                        <label
-                          className="block text-sm font-semibold mb-2"
-                          style={{ color: '#EAECEF' }}
-                        >
-                          {t('passphrase', language)}
-                        </label>
-                        <input
-                          type="password"
-                          value={passphrase}
-                          onChange={(e) => setPassphrase(e.target.value)}
-                          placeholder={t('enterPassphrase', language)}
-                          className="w-full px-3 py-2 rounded"
-                          style={{
-                            background: '#0B0E11',
-                            border: '1px solid #2B3139',
-                            color: '#EAECEF',
-                          }}
-                          required
-                        />
-=======
                     <div>
                       <label
                         className="block text-sm font-semibold mb-2 flex items-center gap-2"
@@ -2683,7 +2440,6 @@
                             {t('hyperliquidAgentWalletDesc', language)}
                           </div>
                         </div>
->>>>>>> 9933e316
                       </div>
                     </div>
 
@@ -2753,212 +2509,8 @@
                       >
                         {t('hyperliquidAgentPrivateKeyDesc', language)}
                       </div>
-<<<<<<< HEAD
-                    )}
-                  </>
-                )}
-
-              {/* Hyperliquid 交易所的字段 */}
-              {selectedExchange.id === 'hyperliquid' && (
-                <>
-                  <div>
-                    <label
-                      className="block text-sm font-semibold mb-2"
-                      style={{ color: '#EAECEF' }}
-                    >
-                      {t('privateKey', language)}
-                    </label>
-                    <div className="flex flex-col gap-2">
-                      <div className="flex gap-2">
-                        <input
-                          type="text"
-                          value={maskSecret(apiKey)}
-                          readOnly
-                          placeholder={t('enterPrivateKey', language)}
-                          className="w-full px-3 py-2 rounded"
-                          style={{
-                            background: '#0B0E11',
-                            border: '1px solid #2B3139',
-                            color: '#EAECEF',
-                          }}
-                        />
-                        <button
-                          type="button"
-                          onClick={() => setSecureInputTarget('hyperliquid')}
-                          className="px-3 py-2 rounded text-xs font-semibold transition-all hover:scale-105"
-                          style={{
-                            background: '#F0B90B',
-                            color: '#000',
-                            whiteSpace: 'nowrap',
-                          }}
-                        >
-                          {apiKey
-                            ? t('secureInputReenter', language)
-                            : t('secureInputButton', language)}
-                        </button>
-                        {apiKey && (
-                          <button
-                            type="button"
-                            onClick={() => setApiKey('')}
-                            className="px-3 py-2 rounded text-xs font-semibold transition-all hover:scale-105"
-                            style={{
-                              background: '#1B1F2B',
-                              color: '#848E9C',
-                              whiteSpace: 'nowrap',
-                            }}
-                          >
-                            {t('secureInputClear', language)}
-                          </button>
-                        )}
-                      </div>
-                      {apiKey && (
-                        <div className="text-xs" style={{ color: '#848E9C' }}>
-                          {t('secureInputHint', language)}
-                        </div>
-                      )}
                     </div>
-                    <div className="text-xs mt-1" style={{ color: '#848E9C' }}>
-                      {t('hyperliquidPrivateKeyDesc', language)}
-                    </div>
-                  </div>           
-                  <div>
-                    <label
-                      className="block text-sm font-semibold mb-2"
-                      style={{ color: '#EAECEF' }}
-                    >
-                      钱包地址
-                    </label>
-                    <input
-                      type="text"
-                      value={hyperliquidWalletAddr}
-                      onChange={(e) => setHyperliquidWalletAddr(e.target.value)}
-                      placeholder="钱包地址（可选，通常由私钥自动生成）"
-                      className="w-full px-3 py-2 rounded"
-                      style={{
-                        background: '#0B0E11',
-                        border: '1px solid #2B3139',
-                        color: '#EAECEF',
-                      }}
-                    />
-                    <div className="text-xs mt-1" style={{ color: '#848E9C' }}>
-                      钱包地址通常由私钥自动生成，编辑时可查看或修改
-=======
->>>>>>> 9933e316
-                    </div>
-
-<<<<<<< HEAD
-                  <div>
-                    <label
-                      className="block text-sm font-semibold mb-2 flex items-center gap-2"
-                      style={{ color: '#EAECEF' }}
-                    >
-                      {t('privateKey', language)}
-                      <Tooltip content={t('asterPrivateKeyDesc', language)}>
-                        <HelpCircle
-                          className="w-4 h-4 cursor-help"
-                          style={{ color: '#F0B90B' }}
-                        />
-                      </Tooltip>
-                    </label>
-                    <div className="flex flex-col gap-2">
-                      <div className="flex gap-2">
-                        <input
-                          type="text"
-                          value={maskSecret(asterPrivateKey)}
-                          readOnly
-                          placeholder={t('enterPrivateKey', language)}
-                          className="w-full px-3 py-2 rounded"
-                          style={{
-                            background: '#0B0E11',
-                            border: '1px solid #2B3139',
-                            color: '#EAECEF',
-                          }}
-                        />
-                        <button
-                          type="button"
-                          onClick={() => setSecureInputTarget('aster')}
-                          className="px-3 py-2 rounded text-xs font-semibold transition-all hover:scale-105"
-                          style={{
-                            background: '#F0B90B',
-                            color: '#000',
-                            whiteSpace: 'nowrap',
-                          }}
-                        >
-                          {asterPrivateKey
-                            ? t('secureInputReenter', language)
-                            : t('secureInputButton', language)}
-                        </button>
-                        {asterPrivateKey && (
-                          <button
-                            type="button"
-                            onClick={() => setAsterPrivateKey('')}
-                            className="px-3 py-2 rounded text-xs font-semibold transition-all hover:scale-105"
-                            style={{
-                              background: '#1B1F2B',
-                              color: '#848E9C',
-                              whiteSpace: 'nowrap',
-                            }}
-                          >
-                            {t('secureInputClear', language)}
-                          </button>
-                        )}
-                      </div>
-                      {asterPrivateKey && (
-                        <div className="text-xs" style={{ color: '#848E9C' }}>
-                          {t('secureInputHint', language)}
-                        </div>
-                      )}
-                    </div>
-                  </div>
-                </>
-              )}
-
-              <div>
-                <label className="flex items-center gap-2 text-sm">
-                  <input
-                    type="checkbox"
-                    checked={testnet}
-                    onChange={(e) => setTestnet(e.target.checked)}
-                    className="form-checkbox rounded"
-                    style={{ accentColor: '#F0B90B' }}
-                  />
-                  <span style={{ color: '#EAECEF' }}>
-                    {t('useTestnet', language)}
-                  </span>
-                </label>
-                <div className="text-xs mt-1" style={{ color: '#848E9C' }}>
-                  {t('testnetDescription', language)}
-                </div>
-              </div>
-
-              <div
-                className="p-4 rounded"
-                style={{
-                  background: 'rgba(240, 185, 11, 0.1)',
-                  border: '1px solid rgba(240, 185, 11, 0.2)',
-                }}
-              >
-                <div
-                  className="text-sm font-semibold mb-2"
-                  style={{ color: '#F0B90B' }}
-                >
-                  <span className="inline-flex items-center gap-1">
-                    <AlertTriangle className="w-4 h-4" />{' '}
-                    {t('securityWarning', language)}
-                  </span>
-                </div>
-                <div className="text-xs space-y-1" style={{ color: '#848E9C' }}>
-                  {selectedExchange.id === 'aster' && (
-                    <div>{t('asterUsdtWarning', language)}</div>
-                  )}
-                  <div>{t('exchangeConfigWarning1', language)}</div>
-                  <div>{t('exchangeConfigWarning2', language)}</div>
-                  <div>{t('exchangeConfigWarning3', language)}</div>
-                </div>
-              </div>
-            </>
-          )}
-=======
+
                     {/* Main Wallet Address 字段 */}
                     <div>
                       <label
@@ -2997,7 +2549,6 @@
               </>
             )}
           </div>
->>>>>>> 9933e316
 
           <div
             className="flex gap-3 mt-6 pt-4 sticky bottom-0"
@@ -3041,7 +2592,6 @@
             </button>
           </div>
         </form>
-        </div>
       </div>
 
       {/* Binance Setup Guide Modal */}
@@ -3081,13 +2631,8 @@
           </div>
         </div>
       )}
-<<<<<<< HEAD
-      </div>
-
-=======
 
       {/* Two Stage Key Modal */}
->>>>>>> 9933e316
       <TwoStageKeyModal
         isOpen={secureInputTarget !== null}
         language={language}
@@ -3096,10 +2641,6 @@
         onCancel={handleSecureInputCancel}
         onComplete={handleSecureInputComplete}
       />
-<<<<<<< HEAD
-    </>
-=======
     </div>
->>>>>>> 9933e316
   )
 }