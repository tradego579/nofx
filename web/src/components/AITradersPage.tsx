import React, { useState, useEffect } from 'react'
import useSWR from 'swr'
import { api } from '../lib/api'
import type {
  TraderInfo,
  CreateTraderRequest,
  AIModel,
  Exchange,
} from '../types'
import { useLanguage } from '../contexts/LanguageContext'
import { t, type Language } from '../i18n/translations'
import { useAuth } from '../contexts/AuthContext'
import { getExchangeIcon } from './ExchangeIcons'
import { getModelIcon } from './ModelIcons'
import { TraderConfigModal } from './TraderConfigModal'
import {
  Bot,
  Brain,
  Landmark,
  BarChart3,
  Trash2,
  Plus,
  Users,
  AlertTriangle,
  BookOpen,
  HelpCircle,
} from 'lucide-react'

// 获取友好的AI模型名称
function getModelDisplayName(modelId: string): string {
  switch (modelId.toLowerCase()) {
    case 'deepseek':
      return 'DeepSeek'
    case 'qwen':
      return 'Qwen'
    case 'claude':
      return 'Claude'
    default:
      return modelId.toUpperCase()
  }
}

// 提取下划线后面的名称部分
function getShortName(fullName: string): string {
  const parts = fullName.split('_')
  return parts.length > 1 ? parts[parts.length - 1] : fullName
}

interface AITradersPageProps {
  onTraderSelect?: (traderId: string) => void
}

export function AITradersPage({ onTraderSelect }: AITradersPageProps) {
  const { language } = useLanguage()
  const { user, token } = useAuth()
  const [showCreateModal, setShowCreateModal] = useState(false)
  const [showEditModal, setShowEditModal] = useState(false)
  const [showModelModal, setShowModelModal] = useState(false)
  const [showExchangeModal, setShowExchangeModal] = useState(false)
  const [showSignalSourceModal, setShowSignalSourceModal] = useState(false)
  const [editingModel, setEditingModel] = useState<string | null>(null)
  const [editingExchange, setEditingExchange] = useState<string | null>(null)
  const [editingTrader, setEditingTrader] = useState<any>(null)
  const [allModels, setAllModels] = useState<AIModel[]>([])
  const [allExchanges, setAllExchanges] = useState<Exchange[]>([])
  const [supportedModels, setSupportedModels] = useState<AIModel[]>([])
  const [supportedExchanges, setSupportedExchanges] = useState<Exchange[]>([])
  const [userSignalSource, setUserSignalSource] = useState<{
    coinPoolUrl: string
    oiTopUrl: string
  }>({
    coinPoolUrl: '',
    oiTopUrl: '',
  })

  const { data: traders, mutate: mutateTraders } = useSWR<TraderInfo[]>(
    user && token ? 'traders' : null,
    api.getTraders,
    { refreshInterval: 5000 }
  )

  // 加载AI模型和交易所配置
  useEffect(() => {
    const loadConfigs = async () => {
      if (!user || !token) {
        // 未登录时只加载公开的支持模型和交易所
        try {
          const [supportedModels, supportedExchanges] = await Promise.all([
            api.getSupportedModels(),
            api.getSupportedExchanges(),
          ])
          setSupportedModels(supportedModels)
          setSupportedExchanges(supportedExchanges)
        } catch (err) {
          console.error('Failed to load supported configs:', err)
        }
        return
      }

      try {
        const [
          modelConfigs,
          exchangeConfigs,
          supportedModels,
          supportedExchanges,
        ] = await Promise.all([
          api.getModelConfigs(),
          api.getExchangeConfigs(),
          api.getSupportedModels(),
          api.getSupportedExchanges(),
        ])
        setAllModels(modelConfigs)
        setAllExchanges(exchangeConfigs)
        setSupportedModels(supportedModels)
        setSupportedExchanges(supportedExchanges)

        // 加载用户信号源配置
        try {
          const signalSource = await api.getUserSignalSource()
          setUserSignalSource({
            coinPoolUrl: signalSource.coin_pool_url || '',
            oiTopUrl: signalSource.oi_top_url || '',
          })
        } catch (error) {
          console.log('📡 用户信号源配置暂未设置')
        }
      } catch (error) {
        console.error('Failed to load configs:', error)
      }
    }
    loadConfigs()
  }, [user, token])

  // 显示所有用户的模型和交易所配置（用于调试）
  const configuredModels = allModels || []
  const configuredExchanges = allExchanges || []

  // 只在创建交易员时使用已启用且配置完整的
  const enabledModels = allModels?.filter((m) => m.enabled && m.apiKey) || []
  const enabledExchanges =
    allExchanges?.filter((e) => {
      if (!e.enabled) return false

      // Aster 交易所需要特殊字段
      if (e.id === 'aster') {
        return (
          e.asterUser &&
          e.asterUser.trim() !== '' &&
          e.asterSigner &&
          e.asterSigner.trim() !== '' &&
          e.asterPrivateKey &&
          e.asterPrivateKey.trim() !== ''
        )
      }

      // Hyperliquid 只需要私钥（作为apiKey），钱包地址会自动从私钥生成
      if (e.id === 'hyperliquid') {
        return e.apiKey && e.apiKey.trim() !== ''
      }

      // Binance 等其他交易所需要 apiKey 和 secretKey
      return (
        e.apiKey &&
        e.apiKey.trim() !== '' &&
        e.secretKey &&
        e.secretKey.trim() !== ''
      )
    }) || []

  // 检查模型是否正在被运行中的交易员使用
  const isModelInUse = (modelId: string) => {
    return traders?.some((t) => t.ai_model === modelId && t.is_running) || false
  }

  // 检查交易所是否正在被运行中的交易员使用
  const isExchangeInUse = (exchangeId: string) => {
    return (
      traders?.some((t) => t.exchange_id === exchangeId && t.is_running) ||
      false
    )
  }

  const handleCreateTrader = async (data: CreateTraderRequest) => {
    try {
      const model = allModels?.find((m) => m.id === data.ai_model_id)
      const exchange = allExchanges?.find((e) => e.id === data.exchange_id)

      if (!model?.enabled) {
        alert(t('modelNotConfigured', language))
        return
      }

      if (!exchange?.enabled) {
        alert(t('exchangeNotConfigured', language))
        return
      }

      await api.createTrader(data)
      setShowCreateModal(false)
      mutateTraders()
    } catch (error) {
      console.error('Failed to create trader:', error)
      alert(t('createTraderFailed', language))
    }
  }

  const handleEditTrader = async (traderId: string) => {
    try {
      const traderConfig = await api.getTraderConfig(traderId)
      setEditingTrader(traderConfig)
      setShowEditModal(true)
    } catch (error) {
      console.error('Failed to fetch trader config:', error)
      alert(t('getTraderConfigFailed', language))
    }
  }

  const handleSaveEditTrader = async (data: CreateTraderRequest) => {
    if (!editingTrader) return

    try {
      const model = enabledModels?.find((m) => m.id === data.ai_model_id)
      const exchange = enabledExchanges?.find((e) => e.id === data.exchange_id)

      if (!model) {
        alert(t('modelConfigNotExist', language))
        return
      }

      if (!exchange) {
        alert(t('exchangeConfigNotExist', language))
        return
      }

      const request = {
        name: data.name,
        ai_model_id: data.ai_model_id,
        exchange_id: data.exchange_id,
        initial_balance: data.initial_balance,
        scan_interval_minutes: data.scan_interval_minutes,
        btc_eth_leverage: data.btc_eth_leverage,
        altcoin_leverage: data.altcoin_leverage,
        trading_symbols: data.trading_symbols,
        custom_prompt: data.custom_prompt,
        override_base_prompt: data.override_base_prompt,
        is_cross_margin: data.is_cross_margin,
        use_coin_pool: data.use_coin_pool,
        use_oi_top: data.use_oi_top,
      }

      await api.updateTrader(editingTrader.trader_id, request)
      setShowEditModal(false)
      setEditingTrader(null)
      mutateTraders()
    } catch (error) {
      console.error('Failed to update trader:', error)
      alert(t('updateTraderFailed', language))
    }
  }

  const handleDeleteTrader = async (traderId: string) => {
    if (!confirm(t('confirmDeleteTrader', language))) return

    try {
      await api.deleteTrader(traderId)
      mutateTraders()
    } catch (error) {
      console.error('Failed to delete trader:', error)
      alert(t('deleteTraderFailed', language))
    }
  }

  const handleToggleTrader = async (traderId: string, running: boolean) => {
    try {
      if (running) {
        await api.stopTrader(traderId)
      } else {
        await api.startTrader(traderId)
      }
      mutateTraders()
    } catch (error) {
      console.error('Failed to toggle trader:', error)
      alert(t('operationFailed', language))
    }
  }

  const handleModelClick = (modelId: string) => {
    if (!isModelInUse(modelId)) {
      setEditingModel(modelId)
      setShowModelModal(true)
    }
  }

  const handleExchangeClick = (exchangeId: string) => {
    if (!isExchangeInUse(exchangeId)) {
      setEditingExchange(exchangeId)
      setShowExchangeModal(true)
    }
  }

  const handleDeleteModelConfig = async (modelId: string) => {
    if (!confirm(t('confirmDeleteModel', language))) return

    try {
      const updatedModels =
        allModels?.map((m) =>
          m.id === modelId
            ? {
                ...m,
                apiKey: '',
                customApiUrl: '',
                customModelName: '',
                enabled: false,
              }
            : m
        ) || []

      const request = {
        models: Object.fromEntries(
          updatedModels.map((model) => [
            model.provider, // 使用 provider 而不是 id
            {
              enabled: model.enabled,
              api_key: model.apiKey || '',
              custom_api_url: model.customApiUrl || '',
              custom_model_name: model.customModelName || '',
            },
          ])
        ),
      }

      await api.updateModelConfigs(request)
      setAllModels(updatedModels)
      setShowModelModal(false)
      setEditingModel(null)
    } catch (error) {
      console.error('Failed to delete model config:', error)
      alert(t('deleteConfigFailed', language))
    }
  }

  const handleSaveModelConfig = async (
    modelId: string,
    apiKey: string,
    customApiUrl?: string,
    customModelName?: string
  ) => {
    try {
      // 创建或更新用户的模型配置
      const existingModel = allModels?.find((m) => m.id === modelId)
      let updatedModels

      // 找到要配置的模型（优先从已配置列表，其次从支持列表）
      const modelToUpdate =
        existingModel || supportedModels?.find((m) => m.id === modelId)
      if (!modelToUpdate) {
        alert(t('modelNotExist', language))
        return
      }

      if (existingModel) {
        // 更新现有配置
        updatedModels =
          allModels?.map((m) =>
            m.id === modelId
              ? {
                  ...m,
                  apiKey,
                  customApiUrl: customApiUrl || '',
                  customModelName: customModelName || '',
                  enabled: true,
                }
              : m
          ) || []
      } else {
        // 添加新配置
        const newModel = {
          ...modelToUpdate,
          apiKey,
          customApiUrl: customApiUrl || '',
          customModelName: customModelName || '',
          enabled: true,
        }
        updatedModels = [...(allModels || []), newModel]
      }

      const request = {
        models: Object.fromEntries(
          updatedModels.map((model) => [
            model.provider, // 使用 provider 而不是 id
            {
              enabled: model.enabled,
              api_key: model.apiKey || '',
              custom_api_url: model.customApiUrl || '',
              custom_model_name: model.customModelName || '',
            },
          ])
        ),
      }

      await api.updateModelConfigs(request)

      // 重新获取用户配置以确保数据同步
      const refreshedModels = await api.getModelConfigs()
      setAllModels(refreshedModels)

      setShowModelModal(false)
      setEditingModel(null)
    } catch (error) {
      console.error('Failed to save model config:', error)
      alert(t('saveConfigFailed', language))
    }
  }

  const handleDeleteExchangeConfig = async (exchangeId: string) => {
    if (!confirm(t('confirmDeleteExchange', language))) return

    try {
      const updatedExchanges =
        allExchanges?.map((e) =>
          e.id === exchangeId
            ? { ...e, apiKey: '', secretKey: '', enabled: false }
            : e
        ) || []

      const request = {
        exchanges: Object.fromEntries(
          updatedExchanges.map((exchange) => [
            exchange.id,
            {
              enabled: exchange.enabled,
              api_key: exchange.apiKey || '',
              secret_key: exchange.secretKey || '',
              testnet: exchange.testnet || false,
            },
          ])
        ),
      }

      await api.updateExchangeConfigs(request)
      setAllExchanges(updatedExchanges)
      setShowExchangeModal(false)
      setEditingExchange(null)
    } catch (error) {
      console.error('Failed to delete exchange config:', error)
      alert(t('deleteExchangeConfigFailed', language))
    }
  }

  const handleSaveExchangeConfig = async (
    exchangeId: string,
    apiKey: string,
    secretKey?: string,
    testnet?: boolean,
    hyperliquidWalletAddr?: string,
    asterUser?: string,
    asterSigner?: string,
    asterPrivateKey?: string
  ) => {
    try {
      // 找到要配置的交易所（从supportedExchanges中）
      const exchangeToUpdate = supportedExchanges?.find(
        (e) => e.id === exchangeId
      )
      if (!exchangeToUpdate) {
        alert(t('exchangeNotExist', language))
        return
      }

      // 创建或更新用户的交易所配置
      const existingExchange = allExchanges?.find((e) => e.id === exchangeId)
      let updatedExchanges

      if (existingExchange) {
        // 更新现有配置
        updatedExchanges =
          allExchanges?.map((e) =>
            e.id === exchangeId
              ? {
                  ...e,
                  apiKey,
                  secretKey,
                  testnet,
                  hyperliquidWalletAddr,
                  asterUser,
                  asterSigner,
                  asterPrivateKey,
                  enabled: true,
                }
              : e
          ) || []
      } else {
        // 添加新配置
        const newExchange = {
          ...exchangeToUpdate,
          apiKey,
          secretKey,
          testnet,
          hyperliquidWalletAddr,
          asterUser,
          asterSigner,
          asterPrivateKey,
          enabled: true,
        }
        updatedExchanges = [...(allExchanges || []), newExchange]
      }

      const request = {
        exchanges: Object.fromEntries(
          updatedExchanges.map((exchange) => [
            exchange.id,
            {
              enabled: exchange.enabled,
              api_key: exchange.apiKey || '',
              secret_key: exchange.secretKey || '',
              testnet: exchange.testnet || false,
              hyperliquid_wallet_addr: exchange.hyperliquidWalletAddr || '',
              aster_user: exchange.asterUser || '',
              aster_signer: exchange.asterSigner || '',
              aster_private_key: exchange.asterPrivateKey || '',
            },
          ])
        ),
      }

      await api.updateExchangeConfigs(request)

      // 重新获取用户配置以确保数据同步
      const refreshedExchanges = await api.getExchangeConfigs()
      setAllExchanges(refreshedExchanges)

      setShowExchangeModal(false)
      setEditingExchange(null)
    } catch (error) {
      console.error('Failed to save exchange config:', error)
      alert(t('saveConfigFailed', language))
    }
  }

  const handleAddModel = () => {
    setEditingModel(null)
    setShowModelModal(true)
  }

  const handleAddExchange = () => {
    setEditingExchange(null)
    setShowExchangeModal(true)
  }

  const handleSaveSignalSource = async (
    coinPoolUrl: string,
    oiTopUrl: string
  ) => {
    try {
      await api.saveUserSignalSource(coinPoolUrl, oiTopUrl)
      setUserSignalSource({ coinPoolUrl, oiTopUrl })
      setShowSignalSourceModal(false)
    } catch (error) {
      console.error('Failed to save signal source:', error)
      alert(t('saveSignalSourceFailed', language))
    }
  }

  return (
    <div className="space-y-4 md:space-y-6 animate-fade-in">
      {/* Header */}
      <div className="flex flex-col md:flex-row items-start md:items-center justify-between gap-3 md:gap-0">
        <div className="flex items-center gap-3 md:gap-4">
          <div
            className="w-10 h-10 md:w-12 md:h-12 rounded-xl flex items-center justify-center"
            style={{
              background: 'linear-gradient(135deg, #F0B90B 0%, #FCD535 100%)',
              boxShadow: '0 4px 14px rgba(240, 185, 11, 0.4)',
            }}
          >
            <Bot className="w-5 h-5 md:w-6 md:h-6" style={{ color: '#000' }} />
          </div>
          <div>
            <h1
              className="text-xl md:text-2xl font-bold flex items-center gap-2"
              style={{ color: '#EAECEF' }}
            >
              {t('aiTraders', language)}
              <span
                className="text-xs font-normal px-2 py-1 rounded"
                style={{
                  background: 'rgba(240, 185, 11, 0.15)',
                  color: '#F0B90B',
                }}
              >
                {traders?.length || 0} {t('active', language)}
              </span>
            </h1>
            <p className="text-xs" style={{ color: '#848E9C' }}>
              {t('manageAITraders', language)}
            </p>
          </div>
        </div>

        <div className="flex gap-2 md:gap-3 w-full md:w-auto overflow-x-auto flex-wrap md:flex-nowrap">
          <button
            onClick={handleAddModel}
            className="px-3 md:px-4 py-2 rounded text-xs md:text-sm font-semibold transition-all hover:scale-105 flex items-center gap-1 md:gap-2 whitespace-nowrap"
            style={{
              background: '#2B3139',
              color: '#EAECEF',
              border: '1px solid #474D57',
            }}
          >
            <Plus className="w-3 h-3 md:w-4 md:h-4" />
            {t('aiModels', language)}
          </button>

          <button
            onClick={handleAddExchange}
            className="px-3 md:px-4 py-2 rounded text-xs md:text-sm font-semibold transition-all hover:scale-105 flex items-center gap-1 md:gap-2 whitespace-nowrap"
            style={{
              background: '#2B3139',
              color: '#EAECEF',
              border: '1px solid #474D57',
            }}
          >
            <Plus className="w-3 h-3 md:w-4 md:h-4" />
            {t('exchanges', language)}
          </button>

          <button
            onClick={() => setShowSignalSourceModal(true)}
            className="px-3 md:px-4 py-2 rounded text-xs md:text-sm font-semibold transition-all hover:scale-105 whitespace-nowrap"
            style={{
              background: '#2B3139',
              color: '#EAECEF',
              border: '1px solid #474D57',
            }}
          >
            📡 {t('signalSource', language)}
          </button>

          <button
            onClick={() => setShowCreateModal(true)}
            disabled={
              configuredModels.length === 0 || configuredExchanges.length === 0
            }
            className="px-3 md:px-4 py-2 rounded text-xs md:text-sm font-semibold transition-all hover:scale-105 disabled:opacity-50 disabled:cursor-not-allowed flex items-center gap-1 md:gap-2 whitespace-nowrap"
            style={{
              background:
                configuredModels.length > 0 && configuredExchanges.length > 0
                  ? '#F0B90B'
                  : '#2B3139',
              color:
                configuredModels.length > 0 && configuredExchanges.length > 0
                  ? '#000'
                  : '#848E9C',
            }}
          >
            <Plus className="w-4 h-4" />
            {t('createTrader', language)}
          </button>
        </div>
      </div>

      {/* 信号源配置警告 */}
      {traders &&
        traders.some((t) => t.use_coin_pool || t.use_oi_top) &&
        !userSignalSource.coinPoolUrl &&
        !userSignalSource.oiTopUrl && (
          <div
            className="rounded-lg px-4 py-3 flex items-start gap-3 animate-slide-in"
            style={{
              background: 'rgba(246, 70, 93, 0.1)',
              border: '1px solid rgba(246, 70, 93, 0.3)',
            }}
          >
            <AlertTriangle
              size={20}
              className="flex-shrink-0 mt-0.5"
              style={{ color: '#F6465D' }}
            />
            <div className="flex-1">
              <div className="font-semibold mb-1" style={{ color: '#F6465D' }}>
                ⚠️ {t('signalSourceNotConfigured', language)}
              </div>
              <div className="text-sm" style={{ color: '#848E9C' }}>
                <p className="mb-2">
                  {t('signalSourceWarningMessage', language)}
                </p>
                <p>
                  <strong>{t('solutions', language)}</strong>
                </p>
                <ul className="list-disc list-inside space-y-1 ml-2 mt-1">
                  <li>点击"📡 {t('signalSource', language)}"按钮配置API地址</li>
                  <li>或在交易员配置中禁用"使用币种池"和"使用OI Top"</li>
                  <li>或在交易员配置中设置自定义币种列表</li>
                </ul>
              </div>
              <button
                onClick={() => setShowSignalSourceModal(true)}
                className="mt-3 px-3 py-1.5 rounded text-sm font-semibold transition-all hover:scale-105"
                style={{
                  background: '#F0B90B',
                  color: '#000',
                }}
              >
                {t('configureSignalSourceNow', language)}
              </button>
            </div>
          </div>
        )}

      {/* Configuration Status */}
      <div className="grid grid-cols-1 lg:grid-cols-2 gap-4 md:gap-6">
        {/* AI Models */}
        <div className="binance-card p-3 md:p-4">
          <h3
            className="text-base md:text-lg font-semibold mb-3 flex items-center gap-2"
            style={{ color: '#EAECEF' }}
          >
            <Brain
              className="w-4 h-4 md:w-5 md:h-5"
              style={{ color: '#60a5fa' }}
            />
            {t('aiModels', language)}
          </h3>
          <div className="space-y-2 md:space-y-3">
            {configuredModels.map((model) => {
              const inUse = isModelInUse(model.id)
              return (
                <div
                  key={model.id}
                  className={`flex items-center justify-between p-2 md:p-3 rounded transition-all ${
                    inUse
                      ? 'cursor-not-allowed'
                      : 'cursor-pointer hover:bg-gray-700'
                  }`}
                  style={{ background: '#0B0E11', border: '1px solid #2B3139' }}
                  onClick={() => handleModelClick(model.id)}
                >
                  <div className="flex items-center gap-2 md:gap-3">
                    <div className="w-7 h-7 md:w-8 md:h-8 flex items-center justify-center flex-shrink-0">
                      {getModelIcon(model.provider || model.id, {
                        width: 28,
                        height: 28,
                      }) || (
                        <div
                          className="w-7 h-7 md:w-8 md:h-8 rounded-full flex items-center justify-center text-xs md:text-sm font-bold"
                          style={{
                            background:
                              model.id === 'deepseek' ? '#60a5fa' : '#c084fc',
                            color: '#fff',
                          }}
                        >
                          {getShortName(model.name)[0]}
                        </div>
                      )}
                    </div>
                    <div className="min-w-0">
                      <div
                        className="font-semibold text-sm md:text-base truncate"
                        style={{ color: '#EAECEF' }}
                      >
                        {getShortName(model.name)}
                      </div>
                      <div className="text-xs" style={{ color: '#848E9C' }}>
                        {inUse
                          ? t('inUse', language)
                          : model.enabled
                            ? t('enabled', language)
                            : t('configured', language)}
                      </div>
                    </div>
                  </div>
                  <div
                    className={`w-2.5 h-2.5 md:w-3 md:h-3 rounded-full flex-shrink-0 ${model.enabled && model.apiKey ? 'bg-green-400' : 'bg-gray-500'}`}
                  />
                </div>
              )
            })}
            {configuredModels.length === 0 && (
              <div
                className="text-center py-6 md:py-8"
                style={{ color: '#848E9C' }}
              >
                <Brain className="w-10 h-10 md:w-12 md:h-12 mx-auto mb-2 opacity-50" />
                <div className="text-xs md:text-sm">
                  {t('noModelsConfigured', language)}
                </div>
              </div>
            )}
          </div>
        </div>

        {/* Exchanges */}
        <div className="binance-card p-3 md:p-4">
          <h3
            className="text-base md:text-lg font-semibold mb-3 flex items-center gap-2"
            style={{ color: '#EAECEF' }}
          >
            <Landmark
              className="w-4 h-4 md:w-5 md:h-5"
              style={{ color: '#F0B90B' }}
            />
            {t('exchanges', language)}
          </h3>
          <div className="space-y-2 md:space-y-3">
            {configuredExchanges.map((exchange) => {
              const inUse = isExchangeInUse(exchange.id)
              return (
                <div
                  key={exchange.id}
                  className={`flex items-center justify-between p-2 md:p-3 rounded transition-all ${
                    inUse
                      ? 'cursor-not-allowed'
                      : 'cursor-pointer hover:bg-gray-700'
                  }`}
                  style={{ background: '#0B0E11', border: '1px solid #2B3139' }}
                  onClick={() => handleExchangeClick(exchange.id)}
                >
                  <div className="flex items-center gap-2 md:gap-3">
                    <div className="w-7 h-7 md:w-8 md:h-8 flex items-center justify-center flex-shrink-0">
                      {getExchangeIcon(exchange.id, { width: 28, height: 28 })}
                    </div>
                    <div className="min-w-0">
                      <div
                        className="font-semibold text-sm md:text-base truncate"
                        style={{ color: '#EAECEF' }}
                      >
                        {getShortName(exchange.name)}
                      </div>
                      <div className="text-xs" style={{ color: '#848E9C' }}>
<<<<<<< HEAD
                        {exchange.type.toUpperCase()} • {inUse ? t('inUse', language) : exchange.enabled ? t('enabled', language) : t('configured', language)}
                        {/* 添加地址信息 */}
                        {inUse && (exchange.hyperliquidWalletAddr || exchange.asterUser) && (
                          <span className="ml-1">
                            ({exchange.hyperliquidWalletAddr
                              ? `${exchange.hyperliquidWalletAddr.slice(0, 6)}...${exchange.hyperliquidWalletAddr.slice(-4)}`
                              : (exchange.asterUser ? `${exchange.asterUser.slice(0, 6)}...${exchange.asterUser.slice(-4)}` : '')
                            })
                          </span>
                        )}
=======
                        {exchange.type.toUpperCase()} •{' '}
                        {inUse
                          ? t('inUse', language)
                          : exchange.enabled
                            ? t('enabled', language)
                            : t('configured', language)}
>>>>>>> c76780d8
                      </div>
                    </div>
                  </div>
                  <div
                    className={`w-2.5 h-2.5 md:w-3 md:h-3 rounded-full flex-shrink-0 ${exchange.enabled && exchange.apiKey ? 'bg-green-400' : 'bg-gray-500'}`}
                  />
                </div>
              )
            })}
            {configuredExchanges.length === 0 && (
              <div
                className="text-center py-6 md:py-8"
                style={{ color: '#848E9C' }}
              >
                <Landmark className="w-10 h-10 md:w-12 md:h-12 mx-auto mb-2 opacity-50" />
                <div className="text-xs md:text-sm">
                  {t('noExchangesConfigured', language)}
                </div>
              </div>
            )}
          </div>
        </div>
      </div>

      {/* Traders List */}
      <div className="binance-card p-4 md:p-6">
        <div className="flex items-center justify-between mb-4 md:mb-5">
          <h2
            className="text-lg md:text-xl font-bold flex items-center gap-2"
            style={{ color: '#EAECEF' }}
          >
            <Users
              className="w-5 h-5 md:w-6 md:h-6"
              style={{ color: '#F0B90B' }}
            />
            {t('currentTraders', language)}
          </h2>
        </div>

        {traders && traders.length > 0 ? (
          <div className="space-y-3 md:space-y-4">
            {traders.map((trader) => (
              <div
                key={trader.trader_id}
                className="flex flex-col md:flex-row md:items-center justify-between p-3 md:p-4 rounded transition-all hover:translate-y-[-1px] gap-3 md:gap-4"
                style={{ background: '#0B0E11', border: '1px solid #2B3139' }}
              >
                <div className="flex items-center gap-3 md:gap-4">
                  <div
                    className="w-10 h-10 md:w-12 md:h-12 rounded-full flex items-center justify-center flex-shrink-0"
                    style={{
                      background: trader.ai_model.includes('deepseek')
                        ? '#60a5fa'
                        : '#c084fc',
                      color: '#fff',
                    }}
                  >
                    <Bot className="w-5 h-5 md:w-6 md:h-6" />
                  </div>
                  <div className="min-w-0">
                    <div
                      className="font-bold text-base md:text-lg truncate"
                      style={{ color: '#EAECEF' }}
                    >
                      {trader.trader_name}
                    </div>
                    <div
                      className="text-xs md:text-sm truncate"
                      style={{
                        color: trader.ai_model.includes('deepseek')
                          ? '#60a5fa'
                          : '#c084fc',
                      }}
                    >
                      {getModelDisplayName(
                        trader.ai_model.split('_').pop() || trader.ai_model
                      )}{' '}
                      Model • {trader.exchange_id?.toUpperCase()}
                    </div>
                  </div>
                </div>

                <div className="flex items-center gap-3 md:gap-4 flex-wrap md:flex-nowrap">
                  {/* Status */}
                  <div className="text-center">
                    <div className="text-xs mb-1" style={{ color: '#848E9C' }}>
                      {t('status', language)}
                    </div>
                    <div
                      className={`px-2 md:px-3 py-1 rounded text-xs font-bold ${
                        trader.is_running
                          ? 'bg-green-100 text-green-800'
                          : 'bg-red-100 text-red-800'
                      }`}
                      style={
                        trader.is_running
                          ? {
                              background: 'rgba(14, 203, 129, 0.1)',
                              color: '#0ECB81',
                            }
                          : {
                              background: 'rgba(246, 70, 93, 0.1)',
                              color: '#F6465D',
                            }
                      }
                    >
                      {trader.is_running
                        ? t('running', language)
                        : t('stopped', language)}
                    </div>
                  </div>

                  {/* Actions */}
                  <div className="flex gap-1.5 md:gap-2 flex-wrap md:flex-nowrap">
                    <button
                      onClick={() => onTraderSelect?.(trader.trader_id)}
                      className="px-2 md:px-3 py-1.5 md:py-2 rounded text-xs md:text-sm font-semibold transition-all hover:scale-105 flex items-center gap-1 whitespace-nowrap"
                      style={{
                        background: 'rgba(99, 102, 241, 0.1)',
                        color: '#6366F1',
                      }}
                    >
                      <BarChart3 className="w-3 h-3 md:w-4 md:h-4" />
                      {t('view', language)}
                    </button>

                    <button
                      onClick={() => handleEditTrader(trader.trader_id)}
                      disabled={trader.is_running}
                      className="px-2 md:px-3 py-1.5 md:py-2 rounded text-xs md:text-sm font-semibold transition-all hover:scale-105 disabled:opacity-50 disabled:cursor-not-allowed whitespace-nowrap"
                      style={{
                        background: trader.is_running
                          ? 'rgba(132, 142, 156, 0.1)'
                          : 'rgba(255, 193, 7, 0.1)',
                        color: trader.is_running ? '#848E9C' : '#FFC107',
                      }}
                    >
                      ✏️ {t('edit', language)}
                    </button>

                    <button
                      onClick={() =>
                        handleToggleTrader(
                          trader.trader_id,
                          trader.is_running || false
                        )
                      }
                      className="px-2 md:px-3 py-1.5 md:py-2 rounded text-xs md:text-sm font-semibold transition-all hover:scale-105 whitespace-nowrap"
                      style={
                        trader.is_running
                          ? {
                              background: 'rgba(246, 70, 93, 0.1)',
                              color: '#F6465D',
                            }
                          : {
                              background: 'rgba(14, 203, 129, 0.1)',
                              color: '#0ECB81',
                            }
                      }
                    >
                      {trader.is_running
                        ? t('stop', language)
                        : t('start', language)}
                    </button>

                    <button
                      onClick={() => handleDeleteTrader(trader.trader_id)}
                      className="px-2 md:px-3 py-1.5 md:py-2 rounded text-xs md:text-sm font-semibold transition-all hover:scale-105"
                      style={{
                        background: 'rgba(246, 70, 93, 0.1)',
                        color: '#F6465D',
                      }}
                    >
                      <Trash2 className="w-3 h-3 md:w-4 md:h-4" />
                    </button>
                  </div>
                </div>
              </div>
            ))}
          </div>
        ) : (
          <div
            className="text-center py-12 md:py-16"
            style={{ color: '#848E9C' }}
          >
            <Bot className="w-16 h-16 md:w-24 md:h-24 mx-auto mb-3 md:mb-4 opacity-50" />
            <div className="text-base md:text-lg font-semibold mb-2">
              {t('noTraders', language)}
            </div>
            <div className="text-xs md:text-sm mb-3 md:mb-4">
              {t('createFirstTrader', language)}
            </div>
            {(configuredModels.length === 0 ||
              configuredExchanges.length === 0) && (
              <div className="text-xs md:text-sm text-yellow-500">
                {configuredModels.length === 0 &&
                configuredExchanges.length === 0
                  ? t('configureModelsAndExchangesFirst', language)
                  : configuredModels.length === 0
                    ? t('configureModelsFirst', language)
                    : t('configureExchangesFirst', language)}
              </div>
            )}
          </div>
        )}
      </div>

      {/* Create Trader Modal */}
      {showCreateModal && (
        <TraderConfigModal
          isOpen={showCreateModal}
          isEditMode={false}
          availableModels={enabledModels}
          availableExchanges={enabledExchanges}
          onSave={handleCreateTrader}
          onClose={() => setShowCreateModal(false)}
        />
      )}

      {/* Edit Trader Modal */}
      {showEditModal && editingTrader && (
        <TraderConfigModal
          isOpen={showEditModal}
          isEditMode={true}
          traderData={editingTrader}
          availableModels={enabledModels}
          availableExchanges={enabledExchanges}
          onSave={handleSaveEditTrader}
          onClose={() => {
            setShowEditModal(false)
            setEditingTrader(null)
          }}
        />
      )}

      {/* Model Configuration Modal */}
      {showModelModal && (
        <ModelConfigModal
          allModels={supportedModels}
          configuredModels={allModels}
          editingModelId={editingModel}
          onSave={handleSaveModelConfig}
          onDelete={handleDeleteModelConfig}
          onClose={() => {
            setShowModelModal(false)
            setEditingModel(null)
          }}
          language={language}
        />
      )}

      {/* Exchange Configuration Modal */}
      {showExchangeModal && (
        <ExchangeConfigModal
          allExchanges={supportedExchanges}
          editingExchangeId={editingExchange}
          onSave={handleSaveExchangeConfig}
          onDelete={handleDeleteExchangeConfig}
          onClose={() => {
            setShowExchangeModal(false)
            setEditingExchange(null)
          }}
          language={language}
        />
      )}

      {/* Signal Source Configuration Modal */}
      {showSignalSourceModal && (
        <SignalSourceModal
          coinPoolUrl={userSignalSource.coinPoolUrl}
          oiTopUrl={userSignalSource.oiTopUrl}
          onSave={handleSaveSignalSource}
          onClose={() => setShowSignalSourceModal(false)}
          language={language}
        />
      )}
    </div>
  )
}

// Tooltip Helper Component
function Tooltip({
  content,
  children,
}: {
  content: string
  children: React.ReactNode
}) {
  const [show, setShow] = useState(false)

  return (
    <div className="relative inline-block">
      <div
        onMouseEnter={() => setShow(true)}
        onMouseLeave={() => setShow(false)}
        onClick={() => setShow(!show)}
      >
        {children}
      </div>
      {show && (
        <div
          className="absolute z-10 px-3 py-2 text-sm rounded-lg shadow-lg w-64 left-1/2 transform -translate-x-1/2 bottom-full mb-2"
          style={{
            background: '#2B3139',
            color: '#EAECEF',
            border: '1px solid #474D57',
          }}
        >
          {content}
          <div
            className="absolute left-1/2 transform -translate-x-1/2 top-full"
            style={{
              width: 0,
              height: 0,
              borderLeft: '6px solid transparent',
              borderRight: '6px solid transparent',
              borderTop: '6px solid #2B3139',
            }}
          />
        </div>
      )}
    </div>
  )
}

// Signal Source Configuration Modal Component
function SignalSourceModal({
  coinPoolUrl,
  oiTopUrl,
  onSave,
  onClose,
  language,
}: {
  coinPoolUrl: string
  oiTopUrl: string
  onSave: (coinPoolUrl: string, oiTopUrl: string) => void
  onClose: () => void
  language: Language
}) {
  const [coinPool, setCoinPool] = useState(coinPoolUrl || '')
  const [oiTop, setOiTop] = useState(oiTopUrl || '')

  const handleSubmit = (e: React.FormEvent) => {
    e.preventDefault()
    onSave(coinPool.trim(), oiTop.trim())
  }

  return (
    <div className="fixed inset-0 bg-black bg-opacity-50 flex items-center justify-center z-50 p-4">
      <div
        className="bg-gray-800 rounded-lg p-6 w-full max-w-lg relative"
        style={{ background: '#1E2329' }}
      >
        <h3 className="text-xl font-bold mb-4" style={{ color: '#EAECEF' }}>
          📡 {t('signalSourceConfig', language)}
        </h3>

        <form onSubmit={handleSubmit} className="space-y-4">
          <div>
            <label
              className="block text-sm font-semibold mb-2"
              style={{ color: '#EAECEF' }}
            >
              COIN POOL URL
            </label>
            <input
              type="url"
              value={coinPool}
              onChange={(e) => setCoinPool(e.target.value)}
              placeholder="https://api.example.com/coinpool"
              className="w-full px-3 py-2 rounded"
              style={{
                background: '#0B0E11',
                border: '1px solid #2B3139',
                color: '#EAECEF',
              }}
            />
            <div className="text-xs mt-1" style={{ color: '#848E9C' }}>
              {t('coinPoolDescription', language)}
            </div>
          </div>

          <div>
            <label
              className="block text-sm font-semibold mb-2"
              style={{ color: '#EAECEF' }}
            >
              OI TOP URL
            </label>
            <input
              type="url"
              value={oiTop}
              onChange={(e) => setOiTop(e.target.value)}
              placeholder="https://api.example.com/oitop"
              className="w-full px-3 py-2 rounded"
              style={{
                background: '#0B0E11',
                border: '1px solid #2B3139',
                color: '#EAECEF',
              }}
            />
            <div className="text-xs mt-1" style={{ color: '#848E9C' }}>
              {t('oiTopDescription', language)}
            </div>
          </div>

          <div
            className="p-4 rounded"
            style={{
              background: 'rgba(240, 185, 11, 0.1)',
              border: '1px solid rgba(240, 185, 11, 0.2)',
            }}
          >
            <div
              className="text-sm font-semibold mb-2"
              style={{ color: '#F0B90B' }}
            >
              ℹ️ {t('information', language)}
            </div>
            <div className="text-xs space-y-1" style={{ color: '#848E9C' }}>
              <div>{t('signalSourceInfo1', language)}</div>
              <div>{t('signalSourceInfo2', language)}</div>
              <div>{t('signalSourceInfo3', language)}</div>
            </div>
          </div>

          <div className="flex gap-3 mt-6">
            <button
              type="button"
              onClick={onClose}
              className="flex-1 px-4 py-2 rounded text-sm font-semibold"
              style={{ background: '#2B3139', color: '#848E9C' }}
            >
              {t('cancel', language)}
            </button>
            <button
              type="submit"
              className="flex-1 px-4 py-2 rounded text-sm font-semibold"
              style={{ background: '#F0B90B', color: '#000' }}
            >
              {t('save', language)}
            </button>
          </div>
        </form>
      </div>
    </div>
  )
}

// Model Configuration Modal Component
function ModelConfigModal({
  allModels,
  configuredModels,
  editingModelId,
  onSave,
  onDelete,
  onClose,
  language,
}: {
  allModels: AIModel[]
  configuredModels: AIModel[]
  editingModelId: string | null
  onSave: (
    modelId: string,
    apiKey: string,
    baseUrl?: string,
    modelName?: string
  ) => void
  onDelete: (modelId: string) => void
  onClose: () => void
  language: Language
}) {
  const [selectedModelId, setSelectedModelId] = useState(editingModelId || '')
  const [apiKey, setApiKey] = useState('')
  const [baseUrl, setBaseUrl] = useState('')
  const [modelName, setModelName] = useState('')

  // 获取当前编辑的模型信息 - 编辑时从已配置的模型中查找，新建时从所有支持的模型中查找
  const selectedModel = editingModelId
    ? configuredModels?.find((m) => m.id === selectedModelId)
    : allModels?.find((m) => m.id === selectedModelId)

  // 如果是编辑现有模型，初始化API Key、Base URL和Model Name
  useEffect(() => {
    if (editingModelId && selectedModel) {
      setApiKey(selectedModel.apiKey || '')
      setBaseUrl(selectedModel.customApiUrl || '')
      setModelName(selectedModel.customModelName || '')
    }
  }, [editingModelId, selectedModel])

  const handleSubmit = (e: React.FormEvent) => {
    e.preventDefault()
    if (!selectedModelId || !apiKey.trim()) return

    onSave(
      selectedModelId,
      apiKey.trim(),
      baseUrl.trim() || undefined,
      modelName.trim() || undefined
    )
  }

  // 可选择的模型列表（所有支持的模型）
  const availableModels = allModels || []

  return (
    <div className="fixed inset-0 bg-black bg-opacity-50 flex items-center justify-center z-50 p-4">
      <div
        className="bg-gray-800 rounded-lg p-6 w-full max-w-lg relative"
        style={{ background: '#1E2329' }}
      >
        <div className="flex items-center justify-between mb-4">
          <h3 className="text-xl font-bold" style={{ color: '#EAECEF' }}>
            {editingModelId
              ? t('editAIModel', language)
              : t('addAIModel', language)}
          </h3>
          {editingModelId && (
            <button
              type="button"
              onClick={() => {
                if (confirm(t('confirmDeleteModel', language))) {
                  onDelete(editingModelId)
                }
              }}
              className="p-2 rounded hover:bg-red-100 transition-colors"
              style={{ background: 'rgba(246, 70, 93, 0.1)', color: '#F6465D' }}
              title={t('deleteConfigFailed', language)}
            >
              <Trash2 className="w-4 h-4" />
            </button>
          )}
        </div>

        <form onSubmit={handleSubmit} className="space-y-4">
          {!editingModelId && (
            <div>
              <label
                className="block text-sm font-semibold mb-2"
                style={{ color: '#EAECEF' }}
              >
                {t('selectModel', language)}
              </label>
              <select
                value={selectedModelId}
                onChange={(e) => setSelectedModelId(e.target.value)}
                className="w-full px-3 py-2 rounded"
                style={{
                  background: '#0B0E11',
                  border: '1px solid #2B3139',
                  color: '#EAECEF',
                }}
                required
              >
                <option value="">{t('pleaseSelectModel', language)}</option>
                {availableModels.map((model) => (
                  <option key={model.id} value={model.id}>
                    {getShortName(model.name)} ({model.provider})
                  </option>
                ))}
              </select>
            </div>
          )}

          {selectedModel && (
            <div
              className="p-4 rounded"
              style={{ background: '#0B0E11', border: '1px solid #2B3139' }}
            >
              <div className="flex items-center gap-3 mb-3">
                <div className="w-8 h-8 flex items-center justify-center">
                  {getModelIcon(selectedModel.provider || selectedModel.id, {
                    width: 32,
                    height: 32,
                  }) || (
                    <div
                      className="w-8 h-8 rounded-full flex items-center justify-center text-sm font-bold"
                      style={{
                        background:
                          selectedModel.id === 'deepseek'
                            ? '#60a5fa'
                            : '#c084fc',
                        color: '#fff',
                      }}
                    >
                      {selectedModel.name[0]}
                    </div>
                  )}
                </div>
                <div>
                  <div className="font-semibold" style={{ color: '#EAECEF' }}>
                    {getShortName(selectedModel.name)}
                  </div>
                  <div className="text-xs" style={{ color: '#848E9C' }}>
                    {selectedModel.provider} • {selectedModel.id}
                  </div>
                </div>
              </div>
            </div>
          )}

          {selectedModel && (
            <>
              <div>
                <label
                  className="block text-sm font-semibold mb-2"
                  style={{ color: '#EAECEF' }}
                >
                  API Key
                </label>
                <input
                  type="password"
                  value={apiKey}
                  onChange={(e) => setApiKey(e.target.value)}
                  placeholder={t('enterAPIKey', language)}
                  className="w-full px-3 py-2 rounded"
                  style={{
                    background: '#0B0E11',
                    border: '1px solid #2B3139',
                    color: '#EAECEF',
                  }}
                  required
                />
              </div>

              <div>
                <label
                  className="block text-sm font-semibold mb-2"
                  style={{ color: '#EAECEF' }}
                >
                  {t('customBaseURL', language)}
                </label>
                <input
                  type="url"
                  value={baseUrl}
                  onChange={(e) => setBaseUrl(e.target.value)}
                  placeholder={t('customBaseURLPlaceholder', language)}
                  className="w-full px-3 py-2 rounded"
                  style={{
                    background: '#0B0E11',
                    border: '1px solid #2B3139',
                    color: '#EAECEF',
                  }}
                />
                <div className="text-xs mt-1" style={{ color: '#848E9C' }}>
                  {t('leaveBlankForDefault', language)}
                </div>
              </div>

              <div>
                <label
                  className="block text-sm font-semibold mb-2"
                  style={{ color: '#EAECEF' }}
                >
                  Model Name (可选)
                </label>
                <input
                  type="text"
                  value={modelName}
                  onChange={(e) => setModelName(e.target.value)}
                  placeholder="例如: deepseek-chat, qwen3-max, gpt-5"
                  className="w-full px-3 py-2 rounded"
                  style={{
                    background: '#0B0E11',
                    border: '1px solid #2B3139',
                    color: '#EAECEF',
                  }}
                />
                <div className="text-xs mt-1" style={{ color: '#848E9C' }}>
                  留空使用默认模型名称
                </div>
              </div>

              <div
                className="p-4 rounded"
                style={{
                  background: 'rgba(240, 185, 11, 0.1)',
                  border: '1px solid rgba(240, 185, 11, 0.2)',
                }}
              >
                <div
                  className="text-sm font-semibold mb-2"
                  style={{ color: '#F0B90B' }}
                >
                  ℹ️ {t('information', language)}
                </div>
                <div className="text-xs space-y-1" style={{ color: '#848E9C' }}>
                  <div>{t('modelConfigInfo1', language)}</div>
                  <div>{t('modelConfigInfo2', language)}</div>
                  <div>{t('modelConfigInfo3', language)}</div>
                </div>
              </div>
            </>
          )}

          <div className="flex gap-3 mt-6">
            <button
              type="button"
              onClick={onClose}
              className="flex-1 px-4 py-2 rounded text-sm font-semibold"
              style={{ background: '#2B3139', color: '#848E9C' }}
            >
              {t('cancel', language)}
            </button>
            <button
              type="submit"
              disabled={!selectedModel || !apiKey.trim()}
              className="flex-1 px-4 py-2 rounded text-sm font-semibold disabled:opacity-50"
              style={{ background: '#F0B90B', color: '#000' }}
            >
              {t('saveConfig', language)}
            </button>
          </div>
        </form>
      </div>
    </div>
  )
}

// Exchange Configuration Modal Component
function ExchangeConfigModal({
  allExchanges,
  editingExchangeId,
  onSave,
  onDelete,
  onClose,
  language,
}: {
  allExchanges: Exchange[]
  editingExchangeId: string | null
  onSave: (
    exchangeId: string,
    apiKey: string,
    secretKey?: string,
    testnet?: boolean,
    hyperliquidWalletAddr?: string,
    asterUser?: string,
    asterSigner?: string,
    asterPrivateKey?: string
  ) => Promise<void>
  onDelete: (exchangeId: string) => void
  onClose: () => void
  language: Language
}) {
  const [selectedExchangeId, setSelectedExchangeId] = useState(
    editingExchangeId || ''
  )
  const [apiKey, setApiKey] = useState('')
  const [secretKey, setSecretKey] = useState('')
  const [passphrase, setPassphrase] = useState('')
  const [testnet, setTestnet] = useState(false)
  const [showGuide, setShowGuide] = useState(false)
  const [serverIP, setServerIP] = useState<{
    public_ip: string
    message: string
  } | null>(null)
  const [loadingIP, setLoadingIP] = useState(false)
  const [copiedIP, setCopiedIP] = useState(false)

  // 币安配置指南展开状态
  const [showBinanceGuide, setShowBinanceGuide] = useState(false)

  // Aster 特定字段
  const [asterUser, setAsterUser] = useState('')
  const [asterSigner, setAsterSigner] = useState('')
  const [asterPrivateKey, setAsterPrivateKey] = useState('')

  // 获取当前编辑的交易所信息
  const selectedExchange = allExchanges?.find(
    (e) => e.id === selectedExchangeId
  )

  // 如果是编辑现有交易所，初始化表单数据
  useEffect(() => {
    if (editingExchangeId && selectedExchange) {
      setApiKey(selectedExchange.apiKey || '')
      setSecretKey(selectedExchange.secretKey || '')
      setPassphrase('') // Don't load existing passphrase for security
      setTestnet(selectedExchange.testnet || false)

      // Aster 字段
      setAsterUser(selectedExchange.asterUser || '')
      setAsterSigner(selectedExchange.asterSigner || '')
      setAsterPrivateKey('') // Don't load existing private key for security
    }
  }, [editingExchangeId, selectedExchange])

  // 加载服务器IP（当选择binance时）
  useEffect(() => {
    if (selectedExchangeId === 'binance' && !serverIP) {
      setLoadingIP(true)
      api
        .getServerIP()
        .then((data) => {
          setServerIP(data)
        })
        .catch((err) => {
          console.error('Failed to load server IP:', err)
        })
        .finally(() => {
          setLoadingIP(false)
        })
    }
  }, [selectedExchangeId])

  const handleCopyIP = (ip: string) => {
    navigator.clipboard.writeText(ip).then(() => {
      setCopiedIP(true)
      setTimeout(() => setCopiedIP(false), 2000)
    })
  }

  const handleSubmit = async (e: React.FormEvent) => {
    e.preventDefault()
    if (!selectedExchangeId) return

    // 根据交易所类型验证不同字段
    if (selectedExchange?.id === 'binance') {
      if (!apiKey.trim() || !secretKey.trim()) return
      await onSave(selectedExchangeId, apiKey.trim(), secretKey.trim(), testnet)
    } else if (selectedExchange?.id === 'hyperliquid') {
      if (!apiKey.trim()) return // 只验证私钥，钱包地址自动从私钥生成
      await onSave(selectedExchangeId, apiKey.trim(), '', testnet, '') // 传空字符串，后端自动生成地址
    } else if (selectedExchange?.id === 'aster') {
      if (!asterUser.trim() || !asterSigner.trim() || !asterPrivateKey.trim())
        return
      await onSave(
        selectedExchangeId,
        '',
        '',
        testnet,
        undefined,
        asterUser.trim(),
        asterSigner.trim(),
        asterPrivateKey.trim()
      )
    } else if (selectedExchange?.id === 'okx') {
      if (!apiKey.trim() || !secretKey.trim() || !passphrase.trim()) return
      await onSave(selectedExchangeId, apiKey.trim(), secretKey.trim(), testnet)
    } else {
      // 默认情况（其他CEX交易所）
      if (!apiKey.trim() || !secretKey.trim()) return
      await onSave(selectedExchangeId, apiKey.trim(), secretKey.trim(), testnet)
    }
  }

  // 可选择的交易所列表（所有支持的交易所）
  const availableExchanges = allExchanges || []

  return (
    <div className="fixed inset-0 bg-black bg-opacity-50 flex items-center justify-center z-50 p-4">
      <div
        className="bg-gray-800 rounded-lg p-6 w-full max-w-lg relative"
        style={{ background: '#1E2329' }}
      >
        <div className="flex items-center justify-between mb-4">
          <h3 className="text-xl font-bold" style={{ color: '#EAECEF' }}>
            {editingExchangeId
              ? t('editExchange', language)
              : t('addExchange', language)}
          </h3>
          <div className="flex items-center gap-2">
            {selectedExchange?.id === 'binance' && (
              <button
                type="button"
                onClick={() => setShowGuide(true)}
                className="px-3 py-2 rounded text-sm font-semibold transition-all hover:scale-105 flex items-center gap-2"
                style={{
                  background: 'rgba(240, 185, 11, 0.1)',
                  color: '#F0B90B',
                }}
              >
                <BookOpen className="w-4 h-4" />
                {t('viewGuide', language)}
              </button>
            )}
            {editingExchangeId && (
              <button
                type="button"
                onClick={() => {
                  if (confirm(t('confirmDeleteExchange', language))) {
                    onDelete(editingExchangeId)
                  }
                }}
                className="p-2 rounded hover:bg-red-100 transition-colors"
                style={{
                  background: 'rgba(246, 70, 93, 0.1)',
                  color: '#F6465D',
                }}
                title={t('deleteConfigFailed', language)}
              >
                <Trash2 className="w-4 h-4" />
              </button>
            )}
          </div>
        </div>

        <form onSubmit={handleSubmit} className="space-y-4">
          {!editingExchangeId && (
            <div>
              <label
                className="block text-sm font-semibold mb-2"
                style={{ color: '#EAECEF' }}
              >
                {t('selectExchange', language)}
              </label>
              <select
                value={selectedExchangeId}
                onChange={(e) => setSelectedExchangeId(e.target.value)}
                className="w-full px-3 py-2 rounded"
                style={{
                  background: '#0B0E11',
                  border: '1px solid #2B3139',
                  color: '#EAECEF',
                }}
                required
              >
                <option value="">{t('pleaseSelectExchange', language)}</option>
                {availableExchanges.map((exchange) => (
                  <option key={exchange.id} value={exchange.id}>
                    {getShortName(exchange.name)} ({exchange.type.toUpperCase()}
                    )
                  </option>
                ))}
              </select>
            </div>
          )}

          {selectedExchange && (
            <div
              className="p-4 rounded"
              style={{ background: '#0B0E11', border: '1px solid #2B3139' }}
            >
              <div className="flex items-center gap-3 mb-3">
                <div className="w-8 h-8 flex items-center justify-center">
                  {getExchangeIcon(selectedExchange.id, {
                    width: 32,
                    height: 32,
                  })}
                </div>
                <div>
                  <div className="font-semibold" style={{ color: '#EAECEF' }}>
                    {getShortName(selectedExchange.name)}
                  </div>
                  <div className="text-xs" style={{ color: '#848E9C' }}>
                    {selectedExchange.type.toUpperCase()} •{' '}
                    {selectedExchange.id}
                  </div>
                </div>
              </div>
            </div>
          )}

          {selectedExchange && (
            <>
              {/* Binance 和其他 CEX 交易所的字段 */}
              {(selectedExchange.id === 'binance' ||
                selectedExchange.type === 'cex') &&
                selectedExchange.id !== 'hyperliquid' &&
                selectedExchange.id !== 'aster' && (
                  <>
                    {/* 币安用户配置提示 (D1 方案) */}
                    {selectedExchange.id === 'binance' && (
                      <div
                        className="mb-4 p-3 rounded cursor-pointer transition-colors"
                        style={{
                          background: '#1a3a52',
                          border: '1px solid #2b5278',
                        }}
                        onClick={() => setShowBinanceGuide(!showBinanceGuide)}
                      >
                        <div className="flex items-center justify-between">
                          <div className="flex items-center gap-2">
                            <span style={{ color: '#58a6ff' }}>ℹ️</span>
                            <span
                              className="text-sm font-medium"
                              style={{ color: '#EAECEF' }}
                            >
                              <strong>币安用户必读：</strong>
                              使用「现货与合约交易」API，不要用「统一账户 API」
                            </span>
                          </div>
                          <span style={{ color: '#8b949e' }}>
                            {showBinanceGuide ? '▲' : '▼'}
                          </span>
                        </div>

                        {/* 展开的详细说明 */}
                        {showBinanceGuide && (
                          <div
                            className="mt-3 pt-3"
                            style={{
                              borderTop: '1px solid #2b5278',
                              fontSize: '0.875rem',
                              color: '#c9d1d9',
                            }}
                            onClick={(e) => e.stopPropagation()}
                          >
                            <p className="mb-2" style={{ color: '#8b949e' }}>
                              <strong>原因：</strong>统一账户 API
                              权限结构不同，会导致订单提交失败
                            </p>

                            <p
                              className="font-semibold mb-1"
                              style={{ color: '#EAECEF' }}
                            >
                              正确配置步骤：
                            </p>
                            <ol
                              className="list-decimal list-inside space-y-1 mb-3"
                              style={{ paddingLeft: '0.5rem' }}
                            >
                              <li>
                                登录币安 → 个人中心 → <strong>API 管理</strong>
                              </li>
                              <li>
                                创建 API → 选择「
                                <strong>系统生成的 API 密钥</strong>」
                              </li>
                              <li>
                                勾选「<strong>现货与合约交易</strong>」（
                                <span style={{ color: '#f85149' }}>
                                  不选统一账户
                                </span>
                                ）
                              </li>
                              <li>
                                IP 限制选「<strong>无限制</strong>」或添加服务器
                                IP
                              </li>
                            </ol>

                            <p
                              className="mb-2 p-2 rounded"
                              style={{
                                background: '#3d2a00',
                                border: '1px solid #9e6a03',
                              }}
                            >
                              💡 <strong>多资产模式用户注意：</strong>
                              如果您开启了多资产模式，将强制使用全仓模式。建议关闭多资产模式以支持逐仓交易。
                            </p>

                            <a
                              href="https://www.binance.com/zh-CN/support/faq/how-to-create-api-keys-on-binance-360002502072"
                              target="_blank"
                              rel="noopener noreferrer"
                              className="inline-block text-sm hover:underline"
                              style={{ color: '#58a6ff' }}
                            >
                              📖 查看币安官方教程 ↗
                            </a>
                          </div>
                        )}
                      </div>
                    )}

                    <div>
                      <label
                        className="block text-sm font-semibold mb-2"
                        style={{ color: '#EAECEF' }}
                      >
                        {t('apiKey', language)}
                      </label>
                      <input
                        type="password"
                        value={apiKey}
                        onChange={(e) => setApiKey(e.target.value)}
                        placeholder={t('enterAPIKey', language)}
                        className="w-full px-3 py-2 rounded"
                        style={{
                          background: '#0B0E11',
                          border: '1px solid #2B3139',
                          color: '#EAECEF',
                        }}
                        required
                      />
                    </div>

                    <div>
                      <label
                        className="block text-sm font-semibold mb-2"
                        style={{ color: '#EAECEF' }}
                      >
                        {t('secretKey', language)}
                      </label>
                      <input
                        type="password"
                        value={secretKey}
                        onChange={(e) => setSecretKey(e.target.value)}
                        placeholder={t('enterSecretKey', language)}
                        className="w-full px-3 py-2 rounded"
                        style={{
                          background: '#0B0E11',
                          border: '1px solid #2B3139',
                          color: '#EAECEF',
                        }}
                        required
                      />
                    </div>

                    <div>
                      <label
                        className="block text-sm font-semibold mb-2"
                        style={{ color: '#EAECEF' }}
                      >
                        {t('secretKey', language)}
                      </label>
                      <input
                        type="password"
                        value={secretKey}
                        onChange={(e) => setSecretKey(e.target.value)}
                        placeholder={t('enterSecretKey', language)}
                        className="w-full px-3 py-2 rounded"
                        style={{
                          background: '#0B0E11',
                          border: '1px solid #2B3139',
                          color: '#EAECEF',
                        }}
                        required
                      />
                    </div>

                    {selectedExchange.id === 'okx' && (
                      <div>
                        <label
                          className="block text-sm font-semibold mb-2"
                          style={{ color: '#EAECEF' }}
                        >
                          {t('passphrase', language)}
                        </label>
                        <input
                          type="password"
                          value={passphrase}
                          onChange={(e) => setPassphrase(e.target.value)}
                          placeholder={t('enterPassphrase', language)}
                          className="w-full px-3 py-2 rounded"
                          style={{
                            background: '#0B0E11',
                            border: '1px solid #2B3139',
                            color: '#EAECEF',
                          }}
                          required
                        />
                      </div>
                    )}

                    {/* Binance 白名单IP提示 */}
                    {selectedExchange.id === 'binance' && (
                      <div
                        className="p-4 rounded"
                        style={{
                          background: 'rgba(240, 185, 11, 0.1)',
                          border: '1px solid rgba(240, 185, 11, 0.2)',
                        }}
                      >
                        <div
                          className="text-sm font-semibold mb-2"
                          style={{ color: '#F0B90B' }}
                        >
                          {t('whitelistIP', language)}
                        </div>
                        <div
                          className="text-xs mb-3"
                          style={{ color: '#848E9C' }}
                        >
                          {t('whitelistIPDesc', language)}
                        </div>

                        {loadingIP ? (
                          <div className="text-xs" style={{ color: '#848E9C' }}>
                            {t('loadingServerIP', language)}
                          </div>
                        ) : serverIP && serverIP.public_ip ? (
                          <div
                            className="flex items-center gap-2 p-2 rounded"
                            style={{ background: '#0B0E11' }}
                          >
                            <code
                              className="flex-1 text-sm font-mono"
                              style={{ color: '#F0B90B' }}
                            >
                              {serverIP.public_ip}
                            </code>
                            <button
                              type="button"
                              onClick={() => handleCopyIP(serverIP.public_ip)}
                              className="px-3 py-1 rounded text-xs font-semibold transition-all hover:scale-105"
                              style={{
                                background: 'rgba(240, 185, 11, 0.2)',
                                color: '#F0B90B',
                              }}
                            >
                              {copiedIP
                                ? t('ipCopied', language)
                                : t('copyIP', language)}
                            </button>
                          </div>
                        ) : null}
                      </div>
                    )}
                  </>
                )}

              {/* Hyperliquid 交易所的字段 */}
              {selectedExchange.id === 'hyperliquid' && (
                <>
                  <div>
                    <label
                      className="block text-sm font-semibold mb-2"
                      style={{ color: '#EAECEF' }}
                    >
                      {t('privateKey', language)}
                    </label>
                    <input
                      type="password"
                      value={apiKey}
                      onChange={(e) => setApiKey(e.target.value)}
                      placeholder={t('enterPrivateKey', language)}
                      className="w-full px-3 py-2 rounded"
                      style={{
                        background: '#0B0E11',
                        border: '1px solid #2B3139',
                        color: '#EAECEF',
                      }}
                      required
                    />
                    <div className="text-xs mt-1" style={{ color: '#848E9C' }}>
                      {t('hyperliquidPrivateKeyDesc', language)}
                    </div>
                  </div>
                </>
              )}

              {/* Aster 交易所的字段 */}
              {selectedExchange.id === 'aster' && (
                <>
                  <div>
                    <label
                      className="block text-sm font-semibold mb-2 flex items-center gap-2"
                      style={{ color: '#EAECEF' }}
                    >
                      {t('user', language)}
                      <Tooltip content={t('asterUserDesc', language)}>
                        <HelpCircle
                          className="w-4 h-4 cursor-help"
                          style={{ color: '#F0B90B' }}
                        />
                      </Tooltip>
                    </label>
                    <input
                      type="text"
                      value={asterUser}
                      onChange={(e) => setAsterUser(e.target.value)}
                      placeholder={t('enterUser', language)}
                      className="w-full px-3 py-2 rounded"
                      style={{
                        background: '#0B0E11',
                        border: '1px solid #2B3139',
                        color: '#EAECEF',
                      }}
                      required
                    />
                  </div>

                  <div>
                    <label
                      className="block text-sm font-semibold mb-2 flex items-center gap-2"
                      style={{ color: '#EAECEF' }}
                    >
                      {t('signer', language)}
                      <Tooltip content={t('asterSignerDesc', language)}>
                        <HelpCircle
                          className="w-4 h-4 cursor-help"
                          style={{ color: '#F0B90B' }}
                        />
                      </Tooltip>
                    </label>
                    <input
                      type="text"
                      value={asterSigner}
                      onChange={(e) => setAsterSigner(e.target.value)}
                      placeholder={t('enterSigner', language)}
                      className="w-full px-3 py-2 rounded"
                      style={{
                        background: '#0B0E11',
                        border: '1px solid #2B3139',
                        color: '#EAECEF',
                      }}
                      required
                    />
                  </div>

                  <div>
                    <label
                      className="block text-sm font-semibold mb-2 flex items-center gap-2"
                      style={{ color: '#EAECEF' }}
                    >
                      {t('privateKey', language)}
                      <Tooltip content={t('asterPrivateKeyDesc', language)}>
                        <HelpCircle
                          className="w-4 h-4 cursor-help"
                          style={{ color: '#F0B90B' }}
                        />
                      </Tooltip>
                    </label>
                    <input
                      type="password"
                      value={asterPrivateKey}
                      onChange={(e) => setAsterPrivateKey(e.target.value)}
                      placeholder={t('enterPrivateKey', language)}
                      className="w-full px-3 py-2 rounded"
                      style={{
                        background: '#0B0E11',
                        border: '1px solid #2B3139',
                        color: '#EAECEF',
                      }}
                      required
                    />
                  </div>
                </>
              )}

              <div>
                <label className="flex items-center gap-2 text-sm">
                  <input
                    type="checkbox"
                    checked={testnet}
                    onChange={(e) => setTestnet(e.target.checked)}
                    className="form-checkbox rounded"
                    style={{ accentColor: '#F0B90B' }}
                  />
                  <span style={{ color: '#EAECEF' }}>
                    {t('useTestnet', language)}
                  </span>
                </label>
                <div className="text-xs mt-1" style={{ color: '#848E9C' }}>
                  {t('testnetDescription', language)}
                </div>
              </div>

              <div
                className="p-4 rounded"
                style={{
                  background: 'rgba(240, 185, 11, 0.1)',
                  border: '1px solid rgba(240, 185, 11, 0.2)',
                }}
              >
                <div
                  className="text-sm font-semibold mb-2"
                  style={{ color: '#F0B90B' }}
                >
                  <span className="inline-flex items-center gap-1">
                    <AlertTriangle className="w-4 h-4" />{' '}
                    {t('securityWarning', language)}
                  </span>
                </div>
                <div className="text-xs space-y-1" style={{ color: '#848E9C' }}>
                  {selectedExchange.id === 'aster' && (
                    <div>{t('asterUsdtWarning', language)}</div>
                  )}
                  <div>{t('exchangeConfigWarning1', language)}</div>
                  <div>{t('exchangeConfigWarning2', language)}</div>
                  <div>{t('exchangeConfigWarning3', language)}</div>
                </div>
              </div>
            </>
          )}

          <div className="flex gap-3 mt-6">
            <button
              type="button"
              onClick={onClose}
              className="flex-1 px-4 py-2 rounded text-sm font-semibold"
              style={{ background: '#2B3139', color: '#848E9C' }}
            >
              {t('cancel', language)}
            </button>
            <button
              type="submit"
              disabled={
                !selectedExchange ||
                (selectedExchange.id === 'binance' &&
                  (!apiKey.trim() || !secretKey.trim())) ||
                (selectedExchange.id === 'okx' &&
                  (!apiKey.trim() ||
                    !secretKey.trim() ||
                    !passphrase.trim())) ||
                (selectedExchange.id === 'hyperliquid' && !apiKey.trim()) || // 只验证私钥，钱包地址可选
                (selectedExchange.id === 'aster' &&
                  (!asterUser.trim() ||
                    !asterSigner.trim() ||
                    !asterPrivateKey.trim())) ||
                (selectedExchange.type === 'cex' &&
                  selectedExchange.id !== 'hyperliquid' &&
                  selectedExchange.id !== 'aster' &&
                  selectedExchange.id !== 'binance' &&
                  selectedExchange.id !== 'okx' &&
                  (!apiKey.trim() || !secretKey.trim()))
              }
              className="flex-1 px-4 py-2 rounded text-sm font-semibold disabled:opacity-50"
              style={{ background: '#F0B90B', color: '#000' }}
            >
              {t('saveConfig', language)}
            </button>
          </div>
        </form>
      </div>

      {/* Binance Setup Guide Modal */}
      {showGuide && (
        <div
          className="fixed inset-0 bg-black bg-opacity-75 flex items-center justify-center z-50 p-4"
          onClick={() => setShowGuide(false)}
        >
          <div
            className="bg-gray-800 rounded-lg p-6 w-full max-w-4xl relative"
            style={{ background: '#1E2329' }}
            onClick={(e) => e.stopPropagation()}
          >
            <div className="flex items-center justify-between mb-4">
              <h3
                className="text-xl font-bold flex items-center gap-2"
                style={{ color: '#EAECEF' }}
              >
                <BookOpen className="w-6 h-6" style={{ color: '#F0B90B' }} />
                {t('binanceSetupGuide', language)}
              </h3>
              <button
                onClick={() => setShowGuide(false)}
                className="px-4 py-2 rounded text-sm font-semibold transition-all hover:scale-105"
                style={{ background: '#2B3139', color: '#848E9C' }}
              >
                {t('closeGuide', language)}
              </button>
            </div>
            <div className="overflow-y-auto max-h-[80vh]">
              <img
                src="/images/guide.png"
                alt={t('binanceSetupGuide', language)}
                className="w-full h-auto rounded"
              />
            </div>
          </div>
        </div>
      )}
    </div>
  )
}<|MERGE_RESOLUTION|>--- conflicted
+++ resolved
@@ -827,7 +827,6 @@
                         {getShortName(exchange.name)}
                       </div>
                       <div className="text-xs" style={{ color: '#848E9C' }}>
-<<<<<<< HEAD
                         {exchange.type.toUpperCase()} • {inUse ? t('inUse', language) : exchange.enabled ? t('enabled', language) : t('configured', language)}
                         {/* 添加地址信息 */}
                         {inUse && (exchange.hyperliquidWalletAddr || exchange.asterUser) && (
@@ -838,14 +837,6 @@
                             })
                           </span>
                         )}
-=======
-                        {exchange.type.toUpperCase()} •{' '}
-                        {inUse
-                          ? t('inUse', language)
-                          : exchange.enabled
-                            ? t('enabled', language)
-                            : t('configured', language)}
->>>>>>> c76780d8
                       </div>
                     </div>
                   </div>
