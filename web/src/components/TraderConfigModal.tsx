--- conflicted
+++ resolved
@@ -101,13 +101,8 @@
       })
     }
     // 确保旧数据也有默认的 system_prompt_template
-<<<<<<< HEAD
     if (traderData && traderData.system_prompt_template === undefined) {
       setFormData(prev => ({
-=======
-    if (traderData && !traderData.system_prompt_template) {
-      setFormData((prev) => ({
->>>>>>> c0cb3725
         ...prev,
         system_prompt_template: 'default',
       }))
