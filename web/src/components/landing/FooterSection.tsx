import { t, Language } from '../../i18n/translations'

interface FooterSectionProps {
  language: Language
}

export default function FooterSection({ language }: FooterSectionProps) {
  return (
    <footer
      style={{
        borderTop: '1px solid var(--panel-border)',
        background: 'var(--brand-dark-gray)',
      }}
    >
      <div className="max-w-[1200px] mx-auto px-6 py-10">
        {/* Brand */}
        <div className="flex items-center gap-3 mb-8">
          <img src="/icons/nofx.svg" alt="NOFX Logo" className="w-8 h-8" />
          <div>
            <div className="text-lg font-bold" style={{ color: '#EAECEF' }}>
              NOFX
            </div>
            <div className="text-xs" style={{ color: '#848E9C' }}>
              {t('futureStandardAI', language)}
            </div>
          </div>
        </div>

        {/* Multi-link columns */}
        <div className="grid grid-cols-2 sm:grid-cols-3 md:grid-cols-3 gap-8">
          <div>
            <h3
              className="text-sm font-semibold mb-3"
              style={{ color: '#EAECEF' }}
            >
              {t('links', language)}
            </h3>
            <ul className="space-y-2 text-sm" style={{ color: '#848E9C' }}>
              <li>
                <a
                  className="hover:text-[#F0B90B]"
                  href="https://github.com/tinkle-community/nofx"
                  target="_blank"
                  rel="noopener noreferrer"
                >
                  GitHub
                </a>
              </li>
              <li>
                <a
                  className="hover:text-[#F0B90B]"
                  href="https://t.me/nofx_dev_community"
                  target="_blank"
                  rel="noopener noreferrer"
                >
                  Telegram
                </a>
              </li>
              <li>
                <a
                  className="hover:text-[#F0B90B]"
                  href="https://x.com/nofx_ai"
                  target="_blank"
                  rel="noopener noreferrer"
                >
                  X (Twitter)
                </a>
              </li>
            </ul>
          </div>

          <div>
            <h3
              className="text-sm font-semibold mb-3"
              style={{ color: '#EAECEF' }}
            >
              {t('resources', language)}
            </h3>
            <ul className="space-y-2 text-sm" style={{ color: '#848E9C' }}>
              <li>
                <a
                  className="hover:text-[#F0B90B]"
                  href="https://github.com/tinkle-community/nofx/blob/main/README.md"
                  target="_blank"
                  rel="noopener noreferrer"
                >
                  {t('documentation', language)}
                </a>
              </li>
              <li>
                <a
                  className="hover:text-[#F0B90B]"
                  href="https://github.com/tinkle-community/nofx/issues"
                  target="_blank"
                  rel="noopener noreferrer"
                >
                  Issues
                </a>
              </li>
              <li>
                <a
                  className="hover:text-[#F0B90B]"
                  href="https://github.com/tinkle-community/nofx/pulls"
                  target="_blank"
                  rel="noopener noreferrer"
                >
                  Pull Requests
                </a>
              </li>
            </ul>
          </div>

          <div>
            <h3
              className="text-sm font-semibold mb-3"
              style={{ color: '#EAECEF' }}
            >
              {t('supporters', language)}
            </h3>
            <ul className="space-y-2 text-sm" style={{ color: '#848E9C' }}>
              <li>
                <a
                  className="hover:text-[#F0B90B]"
<<<<<<< HEAD
                  href="https://asterdex.com/"
=======
                  href="https://www.asterdex.com/en/referral/fdfc0e"
>>>>>>> bfb409e8
                  target="_blank"
                  rel="noopener noreferrer"
                >
                  Aster DEX
                </a>
              </li>
              <li>
                <a
                  className="hover:text-[#F0B90B]"
<<<<<<< HEAD
                  href="https://www.binance.com/"
=======
                  href="https://www.maxweb.red/join?ref=NOFXAI"
>>>>>>> bfb409e8
                  target="_blank"
                  rel="noopener noreferrer"
                >
                  Binance
                </a>
              </li>
              <li>
                <a
                  className="hover:text-[#F0B90B]"
                  href="https://hyperliquid.xyz/"
                  target="_blank"
                  rel="noopener noreferrer"
                >
                  Hyperliquid
                </a>
              </li>
              <li>
                <a
                  className="hover:text-[#F0B90B]"
                  href="https://amber.ac/"
                  target="_blank"
                  rel="noopener noreferrer"
                >
                  Amber.ac{' '}
                  <span className="opacity-70">
                    {t('strategicInvestment', language)}
                  </span>
                </a>
              </li>
            </ul>
          </div>
        </div>

        {/* Bottom note (kept subtle) */}
        <div
          className="pt-6 mt-8 text-center text-xs"
          style={{
            color: 'var(--text-tertiary)',
            borderTop: '1px solid var(--panel-border)',
          }}
        >
          <p>{t('footerTitle', language)}</p>
          <p className="mt-1">{t('footerWarning', language)}</p>
        </div>
      </div>
    </footer>
  )
}<|MERGE_RESOLUTION|>--- conflicted
+++ resolved
@@ -121,11 +121,7 @@
               <li>
                 <a
                   className="hover:text-[#F0B90B]"
-<<<<<<< HEAD
-                  href="https://asterdex.com/"
-=======
                   href="https://www.asterdex.com/en/referral/fdfc0e"
->>>>>>> bfb409e8
                   target="_blank"
                   rel="noopener noreferrer"
                 >
@@ -135,11 +131,7 @@
               <li>
                 <a
                   className="hover:text-[#F0B90B]"
-<<<<<<< HEAD
-                  href="https://www.binance.com/"
-=======
                   href="https://www.maxweb.red/join?ref=NOFXAI"
->>>>>>> bfb409e8
                   target="_blank"
                   rel="noopener noreferrer"
                 >
