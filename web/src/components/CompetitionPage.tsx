--- conflicted
+++ resolved
@@ -392,9 +392,6 @@
             {sortedTraders.map((trader, index) => {
               const isWinning = index === 0
               const opponent = sortedTraders[1 - index]
-<<<<<<< HEAD
-              const gap = trader.total_pnl_pct - opponent.total_pnl_pct
-=======
 
               // Check if both values are valid numbers
               const hasValidData =
@@ -406,7 +403,6 @@
               const gap = hasValidData
                 ? trader.total_pnl_pct - opponent.total_pnl_pct
                 : NaN
->>>>>>> bfb409e8
 
               return (
                 <div
@@ -443,19 +439,12 @@
                           (trader.total_pnl ?? 0) >= 0 ? '#0ECB81' : '#F6465D',
                       }}
                     >
-<<<<<<< HEAD
-                      {(trader.total_pnl ?? 0) >= 0 ? '+' : ''}
-                      {trader.total_pnl_pct?.toFixed(2) || '0.00'}%
-                    </div>
-                    {isWinning && gap > 0 && (
-=======
                       {trader.total_pnl_pct != null &&
                       !isNaN(trader.total_pnl_pct)
                         ? `${trader.total_pnl_pct >= 0 ? '+' : ''}${trader.total_pnl_pct.toFixed(2)}%`
                         : '—'}
                     </div>
                     {hasValidData && isWinning && gap > 0 && (
->>>>>>> bfb409e8
                       <div
                         className="text-xs font-semibold"
                         style={{ color: '#0ECB81' }}
@@ -463,11 +452,7 @@
                         {t('leadingBy', language, { gap: gap.toFixed(2) })}
                       </div>
                     )}
-<<<<<<< HEAD
-                    {!isWinning && gap < 0 && (
-=======
                     {hasValidData && !isWinning && gap < 0 && (
->>>>>>> bfb409e8
                       <div
                         className="text-xs font-semibold"
                         style={{ color: '#F6465D' }}
@@ -475,8 +460,6 @@
                         {t('behindBy', language, {
                           gap: Math.abs(gap).toFixed(2),
                         })}
-<<<<<<< HEAD
-=======
                       </div>
                     )}
                     {!hasValidData && (
@@ -485,7 +468,6 @@
                         style={{ color: '#848E9C' }}
                       >
                         —
->>>>>>> bfb409e8
                       </div>
                     )}
                   </div>
