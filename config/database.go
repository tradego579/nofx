package config

import (
	"crypto/rand"
	"database/sql"
	"encoding/base32"
	"encoding/json"
	"fmt"
	"log"
	"nofx/market"
	"os"
	"slices"
	"strings"
	"time"

	_ "modernc.org/sqlite"
)

// Database 配置数据库
type Database struct {
	db *sql.DB
}

<<<<<<< HEAD
// DatabaseInterface 数据库接口
type DatabaseInterface interface {
	CreateUser(user *User) error
	EnsureAdminUser() error
	GetUserByEmail(email string) (*User, error)
	GetUserByID(userID string) (*User, error)
	GetAllUsers() ([]string, error)
	UpdateUserOTPVerified(userID string, verified bool) error
	GetAIModels(userID string) ([]*AIModelConfig, error)
	UpdateAIModel(userID, id string, enabled bool, apiKey, customAPIURL, customModelName string) error
	GetExchanges(userID string) ([]*ExchangeConfig, error)
	UpdateExchange(userID, id string, enabled bool, apiKey, secretKey string, testnet bool, hyperliquidWalletAddr, asterUser, asterSigner, asterPrivateKey string) error
	CreateAIModel(userID, id, name, provider string, enabled bool, apiKey, customAPIURL string) error
	CreateExchange(userID, id, name, typ string, enabled bool, apiKey, secretKey string, testnet bool, hyperliquidWalletAddr, asterUser, asterSigner, asterPrivateKey string) error
	CreateTrader(trader *TraderRecord) error
	GetTraders(userID string) ([]*TraderRecord, error)
	UpdateTraderStatus(userID, id string, isRunning bool) error
	UpdateTrader(trader *TraderRecord) error
	UpdateTraderInitialBalance(userID, id string, newBalance float64) error
	UpdateTraderCustomPrompt(userID, id string, customPrompt string, overrideBase bool) error
	DeleteTrader(userID, id string) error
	GetTraderConfig(userID, traderID string) (*TraderRecord, *AIModelConfig, *ExchangeConfig, error)
	GetSystemConfig(key string) (string, error)
	SetSystemConfig(key, value string) error
	CreateUserSignalSource(userID, coinPoolURL, oiTopURL string) error
	GetUserSignalSource(userID string) (*UserSignalSource, error)
	UpdateUserSignalSource(userID, coinPoolURL, oiTopURL string) error
	GetCustomCoins() []string
	LoadBetaCodesFromFile(filePath string) error
	ValidateBetaCode(code string) (bool, error)
	UseBetaCode(code, userEmail string) error
	GetBetaCodeStats() (total, used int, err error)
	Close() error
}

=======
>>>>>>> 37e82bfe
// NewDatabase 创建配置数据库
func NewDatabase(dbPath string) (*Database, error) {
	db, err := sql.Open("sqlite", dbPath)
	if err != nil {
		return nil, fmt.Errorf("打开数据库失败: %w", err)
	}

	database := &Database{db: db}
	if err := database.createTables(); err != nil {
		return nil, fmt.Errorf("创建表失败: %w", err)
	}

	if err := database.initDefaultData(); err != nil {
		return nil, fmt.Errorf("初始化默认数据失败: %w", err)
	}

	return database, nil
}

// createTables 创建数据库表
func (d *Database) createTables() error {
	queries := []string{
		// AI模型配置表
		`CREATE TABLE IF NOT EXISTS ai_models (
			id TEXT PRIMARY KEY,
			user_id TEXT NOT NULL DEFAULT 'default',
			name TEXT NOT NULL,
			provider TEXT NOT NULL,
			enabled BOOLEAN DEFAULT 0,
			api_key TEXT DEFAULT '',
			created_at DATETIME DEFAULT CURRENT_TIMESTAMP,
			updated_at DATETIME DEFAULT CURRENT_TIMESTAMP,
			FOREIGN KEY (user_id) REFERENCES users(id) ON DELETE CASCADE
		)`,

		// 交易所配置表
		`CREATE TABLE IF NOT EXISTS exchanges (
			id TEXT PRIMARY KEY,
			user_id TEXT NOT NULL DEFAULT 'default',
			name TEXT NOT NULL,
			type TEXT NOT NULL, -- 'cex' or 'dex'
			enabled BOOLEAN DEFAULT 0,
			api_key TEXT DEFAULT '',
			secret_key TEXT DEFAULT '',
			testnet BOOLEAN DEFAULT 0,
			-- Hyperliquid 特定字段
			hyperliquid_wallet_addr TEXT DEFAULT '',
			-- Aster 特定字段
			aster_user TEXT DEFAULT '',
			aster_signer TEXT DEFAULT '',
			aster_private_key TEXT DEFAULT '',
			created_at DATETIME DEFAULT CURRENT_TIMESTAMP,
			updated_at DATETIME DEFAULT CURRENT_TIMESTAMP,
			FOREIGN KEY (user_id) REFERENCES users(id) ON DELETE CASCADE
		)`,

		// 用户信号源配置表
		`CREATE TABLE IF NOT EXISTS user_signal_sources (
			id INTEGER PRIMARY KEY AUTOINCREMENT,
			user_id TEXT NOT NULL,
			coin_pool_url TEXT DEFAULT '',
			oi_top_url TEXT DEFAULT '',
			created_at DATETIME DEFAULT CURRENT_TIMESTAMP,
			updated_at DATETIME DEFAULT CURRENT_TIMESTAMP,
			FOREIGN KEY (user_id) REFERENCES users(id) ON DELETE CASCADE,
			UNIQUE(user_id)
		)`,

		// 交易员配置表
		`CREATE TABLE IF NOT EXISTS traders (
			id TEXT PRIMARY KEY,
			user_id TEXT NOT NULL DEFAULT 'default',
			name TEXT NOT NULL,
			ai_model_id TEXT NOT NULL,
			exchange_id TEXT NOT NULL,
			initial_balance REAL NOT NULL,
			scan_interval_minutes INTEGER DEFAULT 3,
			is_running BOOLEAN DEFAULT 0,
			btc_eth_leverage INTEGER DEFAULT 5,
			altcoin_leverage INTEGER DEFAULT 5,
			trading_symbols TEXT DEFAULT '',
			use_coin_pool BOOLEAN DEFAULT 0,
			use_oi_top BOOLEAN DEFAULT 0,
			created_at DATETIME DEFAULT CURRENT_TIMESTAMP,
			updated_at DATETIME DEFAULT CURRENT_TIMESTAMP,
			FOREIGN KEY (user_id) REFERENCES users(id) ON DELETE CASCADE,
			FOREIGN KEY (ai_model_id) REFERENCES ai_models(id),
			FOREIGN KEY (exchange_id) REFERENCES exchanges(id)
		)`,

		// 用户表
		`CREATE TABLE IF NOT EXISTS users (
			id TEXT PRIMARY KEY,
			email TEXT UNIQUE NOT NULL,
			password_hash TEXT NOT NULL,
			otp_secret TEXT,
			otp_verified BOOLEAN DEFAULT 0,
			created_at DATETIME DEFAULT CURRENT_TIMESTAMP,
			updated_at DATETIME DEFAULT CURRENT_TIMESTAMP
		)`,

		// 系统配置表
		`CREATE TABLE IF NOT EXISTS system_config (
			key TEXT PRIMARY KEY,
			value TEXT NOT NULL,
			updated_at DATETIME DEFAULT CURRENT_TIMESTAMP
		)`,

		// 内测码表
		`CREATE TABLE IF NOT EXISTS beta_codes (
			code TEXT PRIMARY KEY,
			used BOOLEAN DEFAULT 0,
			used_by TEXT DEFAULT '',
			used_at DATETIME DEFAULT NULL,
			created_at DATETIME DEFAULT CURRENT_TIMESTAMP
		)`,

		// 触发器：自动更新 updated_at
		`CREATE TRIGGER IF NOT EXISTS update_users_updated_at
			AFTER UPDATE ON users
			BEGIN
				UPDATE users SET updated_at = CURRENT_TIMESTAMP WHERE id = NEW.id;
			END`,

		`CREATE TRIGGER IF NOT EXISTS update_ai_models_updated_at
			AFTER UPDATE ON ai_models
			BEGIN
				UPDATE ai_models SET updated_at = CURRENT_TIMESTAMP WHERE id = NEW.id;
			END`,

		`CREATE TRIGGER IF NOT EXISTS update_exchanges_updated_at
			AFTER UPDATE ON exchanges
			BEGIN
				UPDATE exchanges SET updated_at = CURRENT_TIMESTAMP WHERE id = NEW.id;
			END`,

		`CREATE TRIGGER IF NOT EXISTS update_traders_updated_at
			AFTER UPDATE ON traders
			BEGIN
				UPDATE traders SET updated_at = CURRENT_TIMESTAMP WHERE id = NEW.id;
			END`,

		`CREATE TRIGGER IF NOT EXISTS update_user_signal_sources_updated_at
			AFTER UPDATE ON user_signal_sources
			BEGIN
				UPDATE user_signal_sources SET updated_at = CURRENT_TIMESTAMP WHERE id = NEW.id;
			END`,

		`CREATE TRIGGER IF NOT EXISTS update_system_config_updated_at
			AFTER UPDATE ON system_config
			BEGIN
				UPDATE system_config SET updated_at = CURRENT_TIMESTAMP WHERE key = NEW.key;
			END`,
	}

	for _, query := range queries {
		if _, err := d.db.Exec(query); err != nil {
			return fmt.Errorf("执行SQL失败 [%s]: %w", query, err)
		}
	}

	// 为现有数据库添加新字段（向后兼容）
	alterQueries := []string{
		`ALTER TABLE exchanges ADD COLUMN hyperliquid_wallet_addr TEXT DEFAULT ''`,
		`ALTER TABLE exchanges ADD COLUMN aster_user TEXT DEFAULT ''`,
		`ALTER TABLE exchanges ADD COLUMN aster_signer TEXT DEFAULT ''`,
		`ALTER TABLE exchanges ADD COLUMN aster_private_key TEXT DEFAULT ''`,
		`ALTER TABLE traders ADD COLUMN custom_prompt TEXT DEFAULT ''`,
		`ALTER TABLE traders ADD COLUMN override_base_prompt BOOLEAN DEFAULT 0`,
		`ALTER TABLE traders ADD COLUMN is_cross_margin BOOLEAN DEFAULT 1`,             // 默认为全仓模式
		`ALTER TABLE traders ADD COLUMN use_default_coins BOOLEAN DEFAULT 1`,           // 默认使用默认币种
		`ALTER TABLE traders ADD COLUMN custom_coins TEXT DEFAULT ''`,                  // 自定义币种列表（JSON格式）
		`ALTER TABLE traders ADD COLUMN btc_eth_leverage INTEGER DEFAULT 5`,            // BTC/ETH杠杆倍数
		`ALTER TABLE traders ADD COLUMN altcoin_leverage INTEGER DEFAULT 5`,            // 山寨币杠杆倍数
		`ALTER TABLE traders ADD COLUMN trading_symbols TEXT DEFAULT ''`,               // 交易币种，逗号分隔
		`ALTER TABLE traders ADD COLUMN use_coin_pool BOOLEAN DEFAULT 0`,               // 是否使用COIN POOL信号源
		`ALTER TABLE traders ADD COLUMN use_oi_top BOOLEAN DEFAULT 0`,                  // 是否使用OI TOP信号源
		`ALTER TABLE traders ADD COLUMN system_prompt_template TEXT DEFAULT 'default'`, // 系统提示词模板名称
		`ALTER TABLE ai_models ADD COLUMN custom_api_url TEXT DEFAULT ''`,              // 自定义API地址
		`ALTER TABLE ai_models ADD COLUMN custom_model_name TEXT DEFAULT ''`,           // 自定义模型名称
	}

	for _, query := range alterQueries {
		// 忽略已存在字段的错误
		d.db.Exec(query)
	}

	// 检查是否需要迁移exchanges表的主键结构
	err := d.migrateExchangesTable()
	if err != nil {
		log.Printf("⚠️ 迁移exchanges表失败: %v", err)
	}

	return nil
}

// initDefaultData 初始化默认数据
func (d *Database) initDefaultData() error {
	// 初始化AI模型（使用default用户）
	aiModels := []struct {
		id, name, provider string
	}{
		{"deepseek", "DeepSeek", "deepseek"},
		{"qwen", "Qwen", "qwen"},
	}

	for _, model := range aiModels {
		_, err := d.db.Exec(`
			INSERT OR IGNORE INTO ai_models (id, user_id, name, provider, enabled) 
			VALUES (?, 'default', ?, ?, 0)
		`, model.id, model.name, model.provider)
		if err != nil {
			return fmt.Errorf("初始化AI模型失败: %w", err)
		}
	}

	// 初始化交易所（使用default用户）
	exchanges := []struct {
		id, name, typ string
	}{
		{"binance", "Binance Futures", "binance"},
		{"hyperliquid", "Hyperliquid", "hyperliquid"},
		{"aster", "Aster DEX", "aster"},
	}

	for _, exchange := range exchanges {
		_, err := d.db.Exec(`
			INSERT OR IGNORE INTO exchanges (id, user_id, name, type, enabled) 
			VALUES (?, 'default', ?, ?, 0)
		`, exchange.id, exchange.name, exchange.typ)
		if err != nil {
			return fmt.Errorf("初始化交易所失败: %w", err)
		}
	}

	// 初始化系统配置 - 创建所有字段，设置默认值，后续由config.json同步更新
	systemConfigs := map[string]string{
		"admin_mode":           "true",                                                                                // 默认开启管理员模式，便于首次使用
		"beta_mode":            "false",                                                                               // 默认关闭内测模式
		"api_server_port":      "8080",                                                                                // 默认API端口
		"use_default_coins":    "true",                                                                                // 默认使用内置币种列表
		"default_coins":        `["BTCUSDT","ETHUSDT","SOLUSDT","BNBUSDT","XRPUSDT","DOGEUSDT","ADAUSDT","HYPEUSDT"]`, // 默认币种列表（JSON格式）
		"max_daily_loss":       "10.0",                                                                                // 最大日损失百分比
		"max_drawdown":         "20.0",                                                                                // 最大回撤百分比
		"stop_trading_minutes": "60",                                                                                  // 停止交易时间（分钟）
		"btc_eth_leverage":     "5",                                                                                   // BTC/ETH杠杆倍数
		"altcoin_leverage":     "5",                                                                                   // 山寨币杠杆倍数
		"jwt_secret":           "",                                                                                    // JWT密钥，默认为空，由config.json或系统生成
	}

	for key, value := range systemConfigs {
		_, err := d.db.Exec(`
			INSERT OR IGNORE INTO system_config (key, value) 
			VALUES (?, ?)
		`, key, value)
		if err != nil {
			return fmt.Errorf("初始化系统配置失败: %w", err)
		}
	}

	return nil
}

// migrateExchangesTable 迁移exchanges表支持多用户
func (d *Database) migrateExchangesTable() error {
	// 检查是否已经迁移过
	var count int
	err := d.db.QueryRow(`
		SELECT COUNT(*) FROM sqlite_master 
		WHERE type='table' AND name='exchanges_new'
	`).Scan(&count)
	if err != nil {
		return err
	}

	// 如果已经迁移过，直接返回
	if count > 0 {
		return nil
	}

	log.Printf("🔄 开始迁移exchanges表...")

	// 创建新的exchanges表，使用复合主键
	_, err = d.db.Exec(`
		CREATE TABLE exchanges_new (
			id TEXT NOT NULL,
			user_id TEXT NOT NULL DEFAULT 'default',
			name TEXT NOT NULL,
			type TEXT NOT NULL,
			enabled BOOLEAN DEFAULT 0,
			api_key TEXT DEFAULT '',
			secret_key TEXT DEFAULT '',
			testnet BOOLEAN DEFAULT 0,
			hyperliquid_wallet_addr TEXT DEFAULT '',
			aster_user TEXT DEFAULT '',
			aster_signer TEXT DEFAULT '',
			aster_private_key TEXT DEFAULT '',
			created_at DATETIME DEFAULT CURRENT_TIMESTAMP,
			updated_at DATETIME DEFAULT CURRENT_TIMESTAMP,
			PRIMARY KEY (id, user_id),
			FOREIGN KEY (user_id) REFERENCES users(id) ON DELETE CASCADE
		)
	`)
	if err != nil {
		return fmt.Errorf("创建新exchanges表失败: %w", err)
	}

	// 复制数据到新表
	_, err = d.db.Exec(`
		INSERT INTO exchanges_new 
		SELECT * FROM exchanges
	`)
	if err != nil {
		return fmt.Errorf("复制数据失败: %w", err)
	}

	// 删除旧表
	_, err = d.db.Exec(`DROP TABLE exchanges`)
	if err != nil {
		return fmt.Errorf("删除旧表失败: %w", err)
	}

	// 重命名新表
	_, err = d.db.Exec(`ALTER TABLE exchanges_new RENAME TO exchanges`)
	if err != nil {
		return fmt.Errorf("重命名表失败: %w", err)
	}

	// 重新创建触发器
	_, err = d.db.Exec(`
		CREATE TRIGGER IF NOT EXISTS update_exchanges_updated_at
			AFTER UPDATE ON exchanges
			BEGIN
				UPDATE exchanges SET updated_at = CURRENT_TIMESTAMP 
				WHERE id = NEW.id AND user_id = NEW.user_id;
			END
	`)
	if err != nil {
		return fmt.Errorf("创建触发器失败: %w", err)
	}

	log.Printf("✅ exchanges表迁移完成")
	return nil
}

// User 用户配置
type User struct {
	ID           string    `json:"id"`
	Email        string    `json:"email"`
	PasswordHash string    `json:"-"` // 不返回到前端
	OTPSecret    string    `json:"-"` // 不返回到前端
	OTPVerified  bool      `json:"otp_verified"`
	CreatedAt    time.Time `json:"created_at"`
	UpdatedAt    time.Time `json:"updated_at"`
}

// AIModelConfig AI模型配置
type AIModelConfig struct {
	ID              string    `json:"id"`
	UserID          string    `json:"user_id"`
	Name            string    `json:"name"`
	Provider        string    `json:"provider"`
	Enabled         bool      `json:"enabled"`
	APIKey          string    `json:"apiKey"`
	CustomAPIURL    string    `json:"customApiUrl"`
	CustomModelName string    `json:"customModelName"`
	CreatedAt       time.Time `json:"created_at"`
	UpdatedAt       time.Time `json:"updated_at"`
}

// ExchangeConfig 交易所配置
type ExchangeConfig struct {
	ID        string `json:"id"`
	UserID    string `json:"user_id"`
	Name      string `json:"name"`
	Type      string `json:"type"`
	Enabled   bool   `json:"enabled"`
	APIKey    string `json:"apiKey"`
	SecretKey string `json:"secretKey"`
	Testnet   bool   `json:"testnet"`
	// Hyperliquid 特定字段
	HyperliquidWalletAddr string `json:"hyperliquidWalletAddr"`
	// Aster 特定字段
	AsterUser       string    `json:"asterUser"`
	AsterSigner     string    `json:"asterSigner"`
	AsterPrivateKey string    `json:"asterPrivateKey"`
	CreatedAt       time.Time `json:"created_at"`
	UpdatedAt       time.Time `json:"updated_at"`
}

// TraderRecord 交易员配置（数据库实体）
type TraderRecord struct {
	ID                   string    `json:"id"`
	UserID               string    `json:"user_id"`
	Name                 string    `json:"name"`
	AIModelID            string    `json:"ai_model_id"`
	ExchangeID           string    `json:"exchange_id"`
	InitialBalance       float64   `json:"initial_balance"`
	ScanIntervalMinutes  int       `json:"scan_interval_minutes"`
	IsRunning            bool      `json:"is_running"`
	BTCETHLeverage       int       `json:"btc_eth_leverage"`       // BTC/ETH杠杆倍数
	AltcoinLeverage      int       `json:"altcoin_leverage"`       // 山寨币杠杆倍数
	TradingSymbols       string    `json:"trading_symbols"`        // 交易币种，逗号分隔
	UseCoinPool          bool      `json:"use_coin_pool"`          // 是否使用COIN POOL信号源
	UseOITop             bool      `json:"use_oi_top"`             // 是否使用OI TOP信号源
	CustomPrompt         string    `json:"custom_prompt"`          // 自定义交易策略prompt
	OverrideBasePrompt   bool      `json:"override_base_prompt"`   // 是否覆盖基础prompt
	SystemPromptTemplate string    `json:"system_prompt_template"` // 系统提示词模板名称
	IsCrossMargin        bool      `json:"is_cross_margin"`        // 是否为全仓模式（true=全仓，false=逐仓）
	CreatedAt            time.Time `json:"created_at"`
	UpdatedAt            time.Time `json:"updated_at"`
}

// UserSignalSource 用户信号源配置
type UserSignalSource struct {
	ID          int       `json:"id"`
	UserID      string    `json:"user_id"`
	CoinPoolURL string    `json:"coin_pool_url"`
	OITopURL    string    `json:"oi_top_url"`
	CreatedAt   time.Time `json:"created_at"`
	UpdatedAt   time.Time `json:"updated_at"`
}

// GenerateOTPSecret 生成OTP密钥
func GenerateOTPSecret() (string, error) {
	secret := make([]byte, 20)
	_, err := rand.Read(secret)
	if err != nil {
		return "", err
	}
	return base32.StdEncoding.EncodeToString(secret), nil
}

// CreateUser 创建用户
func (d *Database) CreateUser(user *User) error {
	_, err := d.db.Exec(`
		INSERT INTO users (id, email, password_hash, otp_secret, otp_verified)
		VALUES (?, ?, ?, ?, ?)
	`, user.ID, user.Email, user.PasswordHash, user.OTPSecret, user.OTPVerified)
	return err
}

// EnsureAdminUser 确保admin用户存在（用于管理员模式）
func (d *Database) EnsureAdminUser() error {
	// 检查admin用户是否已存在
	var count int
	err := d.db.QueryRow(`SELECT COUNT(*) FROM users WHERE id = 'admin'`).Scan(&count)
	if err != nil {
		return err
	}

	// 如果已存在，直接返回
	if count > 0 {
		return nil
	}

	// 创建admin用户（密码为空，因为管理员模式下不需要密码）
	adminUser := &User{
		ID:           "admin",
		Email:        "admin@localhost",
		PasswordHash: "", // 管理员模式下不使用密码
		OTPSecret:    "",
		OTPVerified:  true,
	}

	return d.CreateUser(adminUser)
}

// GetUserByEmail 通过邮箱获取用户
func (d *Database) GetUserByEmail(email string) (*User, error) {
	var user User
	err := d.db.QueryRow(`
		SELECT id, email, password_hash, otp_secret, otp_verified, created_at, updated_at
		FROM users WHERE email = ?
	`, email).Scan(
		&user.ID, &user.Email, &user.PasswordHash, &user.OTPSecret,
		&user.OTPVerified, &user.CreatedAt, &user.UpdatedAt,
	)
	if err != nil {
		return nil, err
	}
	return &user, nil
}

// GetUserByID 通过ID获取用户
func (d *Database) GetUserByID(userID string) (*User, error) {
	var user User
	err := d.db.QueryRow(`
		SELECT id, email, password_hash, otp_secret, otp_verified, created_at, updated_at
		FROM users WHERE id = ?
	`, userID).Scan(
		&user.ID, &user.Email, &user.PasswordHash, &user.OTPSecret,
		&user.OTPVerified, &user.CreatedAt, &user.UpdatedAt,
	)
	if err != nil {
		return nil, err
	}
	return &user, nil
}

// GetAllUsers 获取所有用户ID列表
func (d *Database) GetAllUsers() ([]string, error) {
	rows, err := d.db.Query(`SELECT id FROM users ORDER BY id`)
	if err != nil {
		return nil, err
	}
	defer rows.Close()

	var userIDs []string
	for rows.Next() {
		var userID string
		if err := rows.Scan(&userID); err != nil {
			return nil, err
		}
		userIDs = append(userIDs, userID)
	}
	return userIDs, nil
}

// UpdateUserOTPVerified 更新用户OTP验证状态
func (d *Database) UpdateUserOTPVerified(userID string, verified bool) error {
	_, err := d.db.Exec(`UPDATE users SET otp_verified = ? WHERE id = ?`, verified, userID)
	return err
}

// GetAIModels 获取用户的AI模型配置
func (d *Database) GetAIModels(userID string) ([]*AIModelConfig, error) {
	rows, err := d.db.Query(`
		SELECT id, user_id, name, provider, enabled, api_key,
		       COALESCE(custom_api_url, '') as custom_api_url,
		       COALESCE(custom_model_name, '') as custom_model_name,
		       created_at, updated_at
		FROM ai_models WHERE user_id = ? ORDER BY id
	`, userID)
	if err != nil {
		return nil, err
	}
	defer rows.Close()

	// 初始化为空切片而不是nil，确保JSON序列化为[]而不是null
	models := make([]*AIModelConfig, 0)
	for rows.Next() {
		var model AIModelConfig
		err := rows.Scan(
			&model.ID, &model.UserID, &model.Name, &model.Provider,
			&model.Enabled, &model.APIKey, &model.CustomAPIURL, &model.CustomModelName,
			&model.CreatedAt, &model.UpdatedAt,
		)
		if err != nil {
			return nil, err
		}
		models = append(models, &model)
	}

	return models, nil
}

// UpdateAIModel 更新AI模型配置，如果不存在则创建用户特定配置
func (d *Database) UpdateAIModel(userID, id string, enabled bool, apiKey, customAPIURL, customModelName string) error {
	// 先尝试精确匹配 ID（新版逻辑，支持多个相同 provider 的模型）
	var existingID string
	err := d.db.QueryRow(`
		SELECT id FROM ai_models WHERE user_id = ? AND id = ? LIMIT 1
	`, userID, id).Scan(&existingID)

	if err == nil {
		// 找到了现有配置（精确匹配 ID），更新它
		_, err = d.db.Exec(`
			UPDATE ai_models SET enabled = ?, api_key = ?, custom_api_url = ?, custom_model_name = ?, updated_at = datetime('now')
			WHERE id = ? AND user_id = ?
		`, enabled, apiKey, customAPIURL, customModelName, existingID, userID)
		return err
	}

	// ID 不存在，尝试兼容旧逻辑：将 id 作为 provider 查找
	provider := id
	err = d.db.QueryRow(`
		SELECT id FROM ai_models WHERE user_id = ? AND provider = ? LIMIT 1
	`, userID, provider).Scan(&existingID)

	if err == nil {
		// 找到了现有配置（通过 provider 匹配，兼容旧版），更新它
		log.Printf("⚠️  使用旧版 provider 匹配更新模型: %s -> %s", provider, existingID)
		_, err = d.db.Exec(`
			UPDATE ai_models SET enabled = ?, api_key = ?, custom_api_url = ?, custom_model_name = ?, updated_at = datetime('now')
			WHERE id = ? AND user_id = ?
		`, enabled, apiKey, customAPIURL, customModelName, existingID, userID)
		return err
	}

	// 没有找到任何现有配置，创建新的
	// 推断 provider（从 id 中提取，或者直接使用 id）
	if provider == id && (provider == "deepseek" || provider == "qwen") {
		// id 本身就是 provider
		provider = id
	} else {
		// 从 id 中提取 provider（假设格式是 userID_provider 或 timestamp_userID_provider）
		parts := strings.Split(id, "_")
		if len(parts) >= 2 {
			provider = parts[len(parts)-1] // 取最后一部分作为 provider
		} else {
			provider = id
		}
	}

	// 获取模型的基本信息
	var name string
	err = d.db.QueryRow(`
		SELECT name FROM ai_models WHERE provider = ? LIMIT 1
	`, provider).Scan(&name)
	if err != nil {
		// 如果找不到基本信息，使用默认值
		if provider == "deepseek" {
			name = "DeepSeek AI"
		} else if provider == "qwen" {
			name = "Qwen AI"
		} else {
			name = provider + " AI"
		}
	}

	// 如果传入的 ID 已经是完整格式（如 "admin_deepseek_custom1"），直接使用
	// 否则生成新的 ID
	newModelID := id
	if id == provider {
		// id 就是 provider，生成新的用户特定 ID
		newModelID = fmt.Sprintf("%s_%s", userID, provider)
	}

	log.Printf("✓ 创建新的 AI 模型配置: ID=%s, Provider=%s, Name=%s", newModelID, provider, name)
	_, err = d.db.Exec(`
		INSERT INTO ai_models (id, user_id, name, provider, enabled, api_key, custom_api_url, custom_model_name, created_at, updated_at)
		VALUES (?, ?, ?, ?, ?, ?, ?, ?, datetime('now'), datetime('now'))
	`, newModelID, userID, name, provider, enabled, apiKey, customAPIURL, customModelName)

	return err
}

// GetExchanges 获取用户的交易所配置
func (d *Database) GetExchanges(userID string) ([]*ExchangeConfig, error) {
	rows, err := d.db.Query(`
		SELECT id, user_id, name, type, enabled, api_key, secret_key, testnet, 
		       COALESCE(hyperliquid_wallet_addr, '') as hyperliquid_wallet_addr,
		       COALESCE(aster_user, '') as aster_user,
		       COALESCE(aster_signer, '') as aster_signer,
		       COALESCE(aster_private_key, '') as aster_private_key,
		       created_at, updated_at 
		FROM exchanges WHERE user_id = ? ORDER BY id
	`, userID)
	if err != nil {
		return nil, err
	}
	defer rows.Close()

	// 初始化为空切片而不是nil，确保JSON序列化为[]而不是null
	exchanges := make([]*ExchangeConfig, 0)
	for rows.Next() {
		var exchange ExchangeConfig
		err := rows.Scan(
			&exchange.ID, &exchange.UserID, &exchange.Name, &exchange.Type,
			&exchange.Enabled, &exchange.APIKey, &exchange.SecretKey, &exchange.Testnet,
			&exchange.HyperliquidWalletAddr, &exchange.AsterUser,
			&exchange.AsterSigner, &exchange.AsterPrivateKey,
			&exchange.CreatedAt, &exchange.UpdatedAt,
		)
		if err != nil {
			return nil, err
		}
		exchanges = append(exchanges, &exchange)
	}

	return exchanges, nil
}

// GetExchangesForAPI 获取交易所配置（专用于API返回，排除敏感字段）
func (d *Database) GetExchangesForAPI(userID string) ([]*ExchangeConfig, error) {
	rows, err := d.db.Query(`
		SELECT id, user_id, name, type, enabled, 
		       CASE 
		           WHEN type = 'hyperliquid' THEN '' 
		           ELSE COALESCE(api_key, '') 
		       END as api_key,
		       '' as secret_key,
		       testnet, 
		       COALESCE(hyperliquid_wallet_addr, '') as hyperliquid_wallet_addr,
		       COALESCE(aster_user, '') as aster_user,
		       COALESCE(aster_signer, '') as aster_signer,
		       '' as aster_private_key,
		       created_at, updated_at 
		FROM exchanges WHERE user_id = ? ORDER BY id
	`, userID)
	if err != nil {
		return nil, err
	}
	defer rows.Close()

	// 初始化为空切片而不是nil，确保JSON序列化为[]而不是null
	exchanges := make([]*ExchangeConfig, 0)
	for rows.Next() {
		var exchange ExchangeConfig
		err := rows.Scan(
			&exchange.ID, &exchange.UserID, &exchange.Name, &exchange.Type,
			&exchange.Enabled, &exchange.APIKey, &exchange.SecretKey, &exchange.Testnet,
			&exchange.HyperliquidWalletAddr, &exchange.AsterUser,
			&exchange.AsterSigner, &exchange.AsterPrivateKey,
			&exchange.CreatedAt, &exchange.UpdatedAt,
		)
		if err != nil {
			return nil, err
		}
		exchanges = append(exchanges, &exchange)
	}

	return exchanges, nil
}

// UpdateExchange 更新交易所配置，如果不存在则创建用户特定配置
func (d *Database) UpdateExchange(userID, id string, enabled bool, apiKey, secretKey string, testnet bool, hyperliquidWalletAddr, asterUser, asterSigner, asterPrivateKey string) error {
	log.Printf("🔧 UpdateExchange: userID=%s, id=%s, enabled=%v", userID, id, enabled)

	// 首先尝试更新现有的用户配置
	result, err := d.db.Exec(`
		UPDATE exchanges SET enabled = ?, api_key = ?, secret_key = ?, testnet = ?, 
		       hyperliquid_wallet_addr = ?, aster_user = ?, aster_signer = ?, aster_private_key = ?, updated_at = datetime('now')
		WHERE id = ? AND user_id = ?
	`, enabled, apiKey, secretKey, testnet, hyperliquidWalletAddr, asterUser, asterSigner, asterPrivateKey, id, userID)
	if err != nil {
		log.Printf("❌ UpdateExchange: 更新失败: %v", err)
		return err
	}

	// 检查是否有行被更新
	rowsAffected, err := result.RowsAffected()
	if err != nil {
		log.Printf("❌ UpdateExchange: 获取影响行数失败: %v", err)
		return err
	}

	log.Printf("📊 UpdateExchange: 影响行数 = %d", rowsAffected)

	// 如果没有行被更新，说明用户没有这个交易所的配置，需要创建
	if rowsAffected == 0 {
		log.Printf("💡 UpdateExchange: 没有现有记录，创建新记录")

		// 根据交易所ID确定基本信息
		var name, typ string
		if id == "binance" {
			name = "Binance Futures"
			typ = "cex"
		} else if id == "hyperliquid" {
			name = "Hyperliquid"
			typ = "dex"
		} else if id == "aster" {
			name = "Aster DEX"
			typ = "dex"
		} else {
			name = id + " Exchange"
			typ = "cex"
		}

		log.Printf("🆕 UpdateExchange: 创建新记录 ID=%s, name=%s, type=%s", id, name, typ)

		// 创建用户特定的配置，使用原始的交易所ID
		_, err = d.db.Exec(`
			INSERT INTO exchanges (id, user_id, name, type, enabled, api_key, secret_key, testnet, 
			                       hyperliquid_wallet_addr, aster_user, aster_signer, aster_private_key, created_at, updated_at)
			VALUES (?, ?, ?, ?, ?, ?, ?, ?, ?, ?, ?, ?, datetime('now'), datetime('now'))
		`, id, userID, name, typ, enabled, apiKey, secretKey, testnet, hyperliquidWalletAddr, asterUser, asterSigner, asterPrivateKey)

		if err != nil {
			log.Printf("❌ UpdateExchange: 创建记录失败: %v", err)
		} else {
			log.Printf("✅ UpdateExchange: 创建记录成功")
		}
		return err
	}

	log.Printf("✅ UpdateExchange: 更新现有记录成功")
	return nil
}

// CreateAIModel 创建AI模型配置
func (d *Database) CreateAIModel(userID, id, name, provider string, enabled bool, apiKey, customAPIURL string) error {
	_, err := d.db.Exec(`
		INSERT OR IGNORE INTO ai_models (id, user_id, name, provider, enabled, api_key, custom_api_url) 
		VALUES (?, ?, ?, ?, ?, ?, ?)
	`, id, userID, name, provider, enabled, apiKey, customAPIURL)
	return err
}

// CreateExchange 创建交易所配置
func (d *Database) CreateExchange(userID, id, name, typ string, enabled bool, apiKey, secretKey string, testnet bool, hyperliquidWalletAddr, asterUser, asterSigner, asterPrivateKey string) error {
	_, err := d.db.Exec(`
		INSERT OR IGNORE INTO exchanges (id, user_id, name, type, enabled, api_key, secret_key, testnet, hyperliquid_wallet_addr, aster_user, aster_signer, aster_private_key) 
		VALUES (?, ?, ?, ?, ?, ?, ?, ?, ?, ?, ?, ?)
	`, id, userID, name, typ, enabled, apiKey, secretKey, testnet, hyperliquidWalletAddr, asterUser, asterSigner, asterPrivateKey)
	return err
}

// CreateTrader 创建交易员
func (d *Database) CreateTrader(trader *TraderRecord) error {
	_, err := d.db.Exec(`
		INSERT INTO traders (id, user_id, name, ai_model_id, exchange_id, initial_balance, scan_interval_minutes, is_running, btc_eth_leverage, altcoin_leverage, trading_symbols, use_coin_pool, use_oi_top, custom_prompt, override_base_prompt, system_prompt_template, is_cross_margin)
		VALUES (?, ?, ?, ?, ?, ?, ?, ?, ?, ?, ?, ?, ?, ?, ?, ?, ?)
	`, trader.ID, trader.UserID, trader.Name, trader.AIModelID, trader.ExchangeID, trader.InitialBalance, trader.ScanIntervalMinutes, trader.IsRunning, trader.BTCETHLeverage, trader.AltcoinLeverage, trader.TradingSymbols, trader.UseCoinPool, trader.UseOITop, trader.CustomPrompt, trader.OverrideBasePrompt, trader.SystemPromptTemplate, trader.IsCrossMargin)
	return err
}

// GetTraders 获取用户的交易员
func (d *Database) GetTraders(userID string) ([]*TraderRecord, error) {
	rows, err := d.db.Query(`
		SELECT id, user_id, name, ai_model_id, exchange_id, initial_balance, scan_interval_minutes, is_running,
		       COALESCE(btc_eth_leverage, 5) as btc_eth_leverage, COALESCE(altcoin_leverage, 5) as altcoin_leverage,
		       COALESCE(trading_symbols, '') as trading_symbols,
		       COALESCE(use_coin_pool, 0) as use_coin_pool, COALESCE(use_oi_top, 0) as use_oi_top,
		       COALESCE(custom_prompt, '') as custom_prompt, COALESCE(override_base_prompt, 0) as override_base_prompt,
		       COALESCE(system_prompt_template, 'default') as system_prompt_template,
		       COALESCE(is_cross_margin, 1) as is_cross_margin, created_at, updated_at
		FROM traders WHERE user_id = ? ORDER BY created_at DESC
	`, userID)
	if err != nil {
		return nil, err
	}
	defer rows.Close()

	var traders []*TraderRecord
	for rows.Next() {
		var trader TraderRecord
		err := rows.Scan(
			&trader.ID, &trader.UserID, &trader.Name, &trader.AIModelID, &trader.ExchangeID,
			&trader.InitialBalance, &trader.ScanIntervalMinutes, &trader.IsRunning,
			&trader.BTCETHLeverage, &trader.AltcoinLeverage, &trader.TradingSymbols,
			&trader.UseCoinPool, &trader.UseOITop,
			&trader.CustomPrompt, &trader.OverrideBasePrompt, &trader.SystemPromptTemplate,
			&trader.IsCrossMargin,
			&trader.CreatedAt, &trader.UpdatedAt,
		)
		if err != nil {
			return nil, err
		}
		traders = append(traders, &trader)
	}

	return traders, nil
}

// UpdateTraderStatus 更新交易员状态
func (d *Database) UpdateTraderStatus(userID, id string, isRunning bool) error {
	_, err := d.db.Exec(`UPDATE traders SET is_running = ? WHERE id = ? AND user_id = ?`, isRunning, id, userID)
	return err
}

// UpdateTrader 更新交易员配置
func (d *Database) UpdateTrader(trader *TraderRecord) error {
	_, err := d.db.Exec(`
		UPDATE traders SET
			name = ?, ai_model_id = ?, exchange_id = ?, initial_balance = ?,
			scan_interval_minutes = ?, btc_eth_leverage = ?, altcoin_leverage = ?,
			trading_symbols = ?, custom_prompt = ?, override_base_prompt = ?,
			system_prompt_template = ?, is_cross_margin = ?, updated_at = CURRENT_TIMESTAMP
		WHERE id = ? AND user_id = ?
	`, trader.Name, trader.AIModelID, trader.ExchangeID, trader.InitialBalance,
		trader.ScanIntervalMinutes, trader.BTCETHLeverage, trader.AltcoinLeverage,
		trader.TradingSymbols, trader.CustomPrompt, trader.OverrideBasePrompt,
		trader.SystemPromptTemplate, trader.IsCrossMargin, trader.ID, trader.UserID)
	return err
}

// UpdateTraderCustomPrompt 更新交易员自定义Prompt
func (d *Database) UpdateTraderCustomPrompt(userID, id string, customPrompt string, overrideBase bool) error {
	_, err := d.db.Exec(`UPDATE traders SET custom_prompt = ?, override_base_prompt = ? WHERE id = ? AND user_id = ?`, customPrompt, overrideBase, id, userID)
	return err
}

// UpdateTraderInitialBalance 更新交易员初始余额（用于自动同步交易所实际余额）
func (d *Database) UpdateTraderInitialBalance(userID, id string, newBalance float64) error {
	_, err := d.db.Exec(`UPDATE traders SET initial_balance = ? WHERE id = ? AND user_id = ?`, newBalance, id, userID)
	return err
}

// DeleteTrader 删除交易员
func (d *Database) DeleteTrader(userID, id string) error {
	_, err := d.db.Exec(`DELETE FROM traders WHERE id = ? AND user_id = ?`, id, userID)
	return err
}

// GetTraderConfig 获取交易员完整配置（包含AI模型和交易所信息）
func (d *Database) GetTraderConfig(userID, traderID string) (*TraderRecord, *AIModelConfig, *ExchangeConfig, error) {
	var trader TraderRecord
	var aiModel AIModelConfig
	var exchange ExchangeConfig

	err := d.db.QueryRow(`
		SELECT
			t.id, t.user_id, t.name, t.ai_model_id, t.exchange_id, t.initial_balance, t.scan_interval_minutes, t.is_running,
			COALESCE(t.btc_eth_leverage, 5) as btc_eth_leverage,
			COALESCE(t.altcoin_leverage, 5) as altcoin_leverage,
			COALESCE(t.trading_symbols, '') as trading_symbols,
			COALESCE(t.use_coin_pool, 0) as use_coin_pool,
			COALESCE(t.use_oi_top, 0) as use_oi_top,
			COALESCE(t.custom_prompt, '') as custom_prompt,
			COALESCE(t.override_base_prompt, 0) as override_base_prompt,
			COALESCE(t.system_prompt_template, 'default') as system_prompt_template,
			COALESCE(t.is_cross_margin, 1) as is_cross_margin,
			t.created_at, t.updated_at,
			a.id, a.user_id, a.name, a.provider, a.enabled, a.api_key,
			COALESCE(a.custom_api_url, '') as custom_api_url,
			COALESCE(a.custom_model_name, '') as custom_model_name,
			a.created_at, a.updated_at,
			e.id, e.user_id, e.name, e.type, e.enabled, e.api_key, e.secret_key, e.testnet,
			COALESCE(e.hyperliquid_wallet_addr, '') as hyperliquid_wallet_addr,
			COALESCE(e.aster_user, '') as aster_user,
			COALESCE(e.aster_signer, '') as aster_signer,
			COALESCE(e.aster_private_key, '') as aster_private_key,
			e.created_at, e.updated_at
		FROM traders t
		JOIN ai_models a ON t.ai_model_id = a.id AND t.user_id = a.user_id
		JOIN exchanges e ON t.exchange_id = e.id AND t.user_id = e.user_id
		WHERE t.id = ? AND t.user_id = ?
	`, traderID, userID).Scan(
		&trader.ID, &trader.UserID, &trader.Name, &trader.AIModelID, &trader.ExchangeID,
		&trader.InitialBalance, &trader.ScanIntervalMinutes, &trader.IsRunning,
		&trader.BTCETHLeverage, &trader.AltcoinLeverage, &trader.TradingSymbols,
		&trader.UseCoinPool, &trader.UseOITop,
		&trader.CustomPrompt, &trader.OverrideBasePrompt, &trader.SystemPromptTemplate,
		&trader.IsCrossMargin,
		&trader.CreatedAt, &trader.UpdatedAt,
		&aiModel.ID, &aiModel.UserID, &aiModel.Name, &aiModel.Provider, &aiModel.Enabled, &aiModel.APIKey,
		&aiModel.CustomAPIURL, &aiModel.CustomModelName,
		&aiModel.CreatedAt, &aiModel.UpdatedAt,
		&exchange.ID, &exchange.UserID, &exchange.Name, &exchange.Type, &exchange.Enabled,
		&exchange.APIKey, &exchange.SecretKey, &exchange.Testnet,
		&exchange.HyperliquidWalletAddr, &exchange.AsterUser, &exchange.AsterSigner, &exchange.AsterPrivateKey,
		&exchange.CreatedAt, &exchange.UpdatedAt,
	)

	if err != nil {
		return nil, nil, nil, err
	}

	return &trader, &aiModel, &exchange, nil
}

// GetSystemConfig 获取系统配置
func (d *Database) GetSystemConfig(key string) (string, error) {
	var value string
	err := d.db.QueryRow(`SELECT value FROM system_config WHERE key = ?`, key).Scan(&value)
	return value, err
}

// SetSystemConfig 设置系统配置
func (d *Database) SetSystemConfig(key, value string) error {
	_, err := d.db.Exec(`
		INSERT OR REPLACE INTO system_config (key, value) VALUES (?, ?)
	`, key, value)
	return err
}

// CreateUserSignalSource 创建用户信号源配置
func (d *Database) CreateUserSignalSource(userID, coinPoolURL, oiTopURL string) error {
	_, err := d.db.Exec(`
		INSERT OR REPLACE INTO user_signal_sources (user_id, coin_pool_url, oi_top_url, updated_at)
		VALUES (?, ?, ?, CURRENT_TIMESTAMP)
	`, userID, coinPoolURL, oiTopURL)
	return err
}

// GetUserSignalSource 获取用户信号源配置
func (d *Database) GetUserSignalSource(userID string) (*UserSignalSource, error) {
	var source UserSignalSource
	err := d.db.QueryRow(`
		SELECT id, user_id, coin_pool_url, oi_top_url, created_at, updated_at
		FROM user_signal_sources WHERE user_id = ?
	`, userID).Scan(
		&source.ID, &source.UserID, &source.CoinPoolURL, &source.OITopURL,
		&source.CreatedAt, &source.UpdatedAt,
	)
	if err != nil {
		return nil, err
	}
	return &source, nil
}

// UpdateUserSignalSource 更新用户信号源配置
func (d *Database) UpdateUserSignalSource(userID, coinPoolURL, oiTopURL string) error {
	_, err := d.db.Exec(`
		UPDATE user_signal_sources SET coin_pool_url = ?, oi_top_url = ?, updated_at = CURRENT_TIMESTAMP
		WHERE user_id = ?
	`, coinPoolURL, oiTopURL, userID)
	return err
}

// GetCustomCoins 获取所有交易员自定义币种 / Get all trader-customized currencies
func (d *Database) GetCustomCoins() []string {
	var symbol string
	var symbols []string
	_ = d.db.QueryRow(`
		SELECT GROUP_CONCAT(custom_coins , ',') as symbol
		FROM main.traders where custom_coins != ''
	`).Scan(&symbol)
	// 检测用户是否未配置币种 - 兼容性
	if symbol == "" {
		symbolJSON, _ := d.GetSystemConfig("default_coins")
		if err := json.Unmarshal([]byte(symbolJSON), &symbols); err != nil {
			log.Printf("⚠️  解析default_coins配置失败: %v，使用硬编码默认值", err)
			symbols = []string{"BTCUSDT", "ETHUSDT", "SOLUSDT", "BNBUSDT"}
		}
	}
	// filter Symbol
	for _, s := range strings.Split(symbol, ",") {
		if s == "" {
			continue
		}
		coin := market.Normalize(s)
		if !slices.Contains(symbols, coin) {
			symbols = append(symbols, coin)
		}
	}
	return symbols
}

// Close 关闭数据库连接
func (d *Database) Close() error {
	return d.db.Close()
}

// LoadBetaCodesFromFile 从文件加载内测码到数据库
func (d *Database) LoadBetaCodesFromFile(filePath string) error {
	// 读取文件内容
	content, err := os.ReadFile(filePath)
	if err != nil {
		return fmt.Errorf("读取内测码文件失败: %w", err)
	}

	// 按行分割内测码
	lines := strings.Split(string(content), "\n")
	var codes []string
	for _, line := range lines {
		code := strings.TrimSpace(line)
		if code != "" && !strings.HasPrefix(code, "#") {
			codes = append(codes, code)
		}
	}

	// 批量插入内测码
	tx, err := d.db.Begin()
	if err != nil {
		return fmt.Errorf("开始事务失败: %w", err)
	}
	defer tx.Rollback()

	stmt, err := tx.Prepare(`INSERT OR IGNORE INTO beta_codes (code) VALUES (?)`)
	if err != nil {
		return fmt.Errorf("准备语句失败: %w", err)
	}
	defer stmt.Close()

	insertedCount := 0
	for _, code := range codes {
		result, err := stmt.Exec(code)
		if err != nil {
			log.Printf("插入内测码 %s 失败: %v", code, err)
			continue
		}

		if rowsAffected, _ := result.RowsAffected(); rowsAffected > 0 {
			insertedCount++
		}
	}

	if err := tx.Commit(); err != nil {
		return fmt.Errorf("提交事务失败: %w", err)
	}

	log.Printf("✅ 成功加载 %d 个内测码到数据库 (总计 %d 个)", insertedCount, len(codes))
	return nil
}

// ValidateBetaCode 验证内测码是否有效且未使用
func (d *Database) ValidateBetaCode(code string) (bool, error) {
	var used bool
	err := d.db.QueryRow(`SELECT used FROM beta_codes WHERE code = ?`, code).Scan(&used)
	if err != nil {
		if err == sql.ErrNoRows {
			return false, nil // 内测码不存在
		}
		return false, err
	}
	return !used, nil // 内测码存在且未使用
}

// UseBetaCode 使用内测码（标记为已使用）
func (d *Database) UseBetaCode(code, userEmail string) error {
	result, err := d.db.Exec(`
		UPDATE beta_codes SET used = 1, used_by = ?, used_at = CURRENT_TIMESTAMP 
		WHERE code = ? AND used = 0
	`, userEmail, code)
	if err != nil {
		return err
	}

	rowsAffected, err := result.RowsAffected()
	if err != nil {
		return err
	}

	if rowsAffected == 0 {
		return fmt.Errorf("内测码无效或已被使用")
	}

	return nil
}

// GetBetaCodeStats 获取内测码统计信息
func (d *Database) GetBetaCodeStats() (total, used int, err error) {
	err = d.db.QueryRow(`SELECT COUNT(*) FROM beta_codes`).Scan(&total)
	if err != nil {
		return 0, 0, err
	}

	err = d.db.QueryRow(`SELECT COUNT(*) FROM beta_codes WHERE used = 1`).Scan(&used)
	if err != nil {
		return 0, 0, err
	}

	return total, used, nil
}<|MERGE_RESOLUTION|>--- conflicted
+++ resolved
@@ -13,7 +13,8 @@
 	"strings"
 	"time"
 
-	_ "modernc.org/sqlite"
+	_ "github.com/lib/pq"
+	_ "github.com/mattn/go-sqlite3"
 )
 
 // Database 配置数据库
@@ -21,7 +22,6 @@
 	db *sql.DB
 }
 
-<<<<<<< HEAD
 // DatabaseInterface 数据库接口
 type DatabaseInterface interface {
 	CreateUser(user *User) error
@@ -57,11 +57,20 @@
 	Close() error
 }
 
-=======
->>>>>>> 37e82bfe
 // NewDatabase 创建配置数据库
-func NewDatabase(dbPath string) (*Database, error) {
-	db, err := sql.Open("sqlite", dbPath)
+func NewDatabase(dbPath string) (DatabaseInterface, error) {
+	// 检查是否启用PostgreSQL
+	if os.Getenv("POSTGRES_HOST") != "" {
+		// 使用PostgreSQL
+		pgDB, err := NewPostgreSQLDatabase()
+		if err != nil {
+			return nil, fmt.Errorf("创建PostgreSQL数据库失败: %w", err)
+		}
+		return pgDB, nil
+	}
+
+	// 使用SQLite（兼容模式）
+	db, err := sql.Open("sqlite3", dbPath)
 	if err != nil {
 		return nil, fmt.Errorf("打开数据库失败: %w", err)
 	}
@@ -296,17 +305,17 @@
 
 	// 初始化系统配置 - 创建所有字段，设置默认值，后续由config.json同步更新
 	systemConfigs := map[string]string{
-		"admin_mode":           "true",                                                                                // 默认开启管理员模式，便于首次使用
-		"beta_mode":            "false",                                                                               // 默认关闭内测模式
-		"api_server_port":      "8080",                                                                                // 默认API端口
-		"use_default_coins":    "true",                                                                                // 默认使用内置币种列表
-		"default_coins":        `["BTCUSDT","ETHUSDT","SOLUSDT","BNBUSDT","XRPUSDT","DOGEUSDT","ADAUSDT","HYPEUSDT"]`, // 默认币种列表（JSON格式）
-		"max_daily_loss":       "10.0",                                                                                // 最大日损失百分比
-		"max_drawdown":         "20.0",                                                                                // 最大回撤百分比
-		"stop_trading_minutes": "60",                                                                                  // 停止交易时间（分钟）
-		"btc_eth_leverage":     "5",                                                                                   // BTC/ETH杠杆倍数
-		"altcoin_leverage":     "5",                                                                                   // 山寨币杠杆倍数
-		"jwt_secret":           "",                                                                                    // JWT密钥，默认为空，由config.json或系统生成
+		"admin_mode":            "true",                                                                                // 默认开启管理员模式，便于首次使用
+		"beta_mode":             "false",                                                                             // 默认关闭内测模式
+		"api_server_port":       "8080",                                                                                // 默认API端口
+		"use_default_coins":     "true",                                                                                // 默认使用内置币种列表
+		"default_coins":         `["BTCUSDT","ETHUSDT","SOLUSDT","BNBUSDT","XRPUSDT","DOGEUSDT","ADAUSDT","HYPEUSDT"]`, // 默认币种列表（JSON格式）
+		"max_daily_loss":        "10.0",                                                                                // 最大日损失百分比
+		"max_drawdown":          "20.0",                                                                                // 最大回撤百分比
+		"stop_trading_minutes":  "60",                                                                                  // 停止交易时间（分钟）
+		"btc_eth_leverage":      "5",                                                                                   // BTC/ETH杠杆倍数
+		"altcoin_leverage":      "5",                                                                                   // 山寨币杠杆倍数
+		"jwt_secret":            "",                                                                                    // JWT密钥，默认为空，由config.json或系统生成
 	}
 
 	for key, value := range systemConfigs {
@@ -952,22 +961,9 @@
 	var exchange ExchangeConfig
 
 	err := d.db.QueryRow(`
-		SELECT
-			t.id, t.user_id, t.name, t.ai_model_id, t.exchange_id, t.initial_balance, t.scan_interval_minutes, t.is_running,
-			COALESCE(t.btc_eth_leverage, 5) as btc_eth_leverage,
-			COALESCE(t.altcoin_leverage, 5) as altcoin_leverage,
-			COALESCE(t.trading_symbols, '') as trading_symbols,
-			COALESCE(t.use_coin_pool, 0) as use_coin_pool,
-			COALESCE(t.use_oi_top, 0) as use_oi_top,
-			COALESCE(t.custom_prompt, '') as custom_prompt,
-			COALESCE(t.override_base_prompt, 0) as override_base_prompt,
-			COALESCE(t.system_prompt_template, 'default') as system_prompt_template,
-			COALESCE(t.is_cross_margin, 1) as is_cross_margin,
-			t.created_at, t.updated_at,
-			a.id, a.user_id, a.name, a.provider, a.enabled, a.api_key,
-			COALESCE(a.custom_api_url, '') as custom_api_url,
-			COALESCE(a.custom_model_name, '') as custom_model_name,
-			a.created_at, a.updated_at,
+		SELECT 
+			t.id, t.user_id, t.name, t.ai_model_id, t.exchange_id, t.initial_balance, t.scan_interval_minutes, t.is_running, t.created_at, t.updated_at,
+			a.id, a.user_id, a.name, a.provider, a.enabled, a.api_key, a.created_at, a.updated_at,
 			e.id, e.user_id, e.name, e.type, e.enabled, e.api_key, e.secret_key, e.testnet,
 			COALESCE(e.hyperliquid_wallet_addr, '') as hyperliquid_wallet_addr,
 			COALESCE(e.aster_user, '') as aster_user,
