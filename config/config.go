--- conflicted
+++ resolved
@@ -38,34 +38,12 @@
 	MaxDailyLoss       float64        `json:"max_daily_loss"`
 	MaxDrawdown        float64        `json:"max_drawdown"`
 	StopTradingMinutes int            `json:"stop_trading_minutes"`
-<<<<<<< HEAD
-	Leverage           LeverageConfig `json:"leverage"` // 杠杆配置
-	Log                *LogConfig     `json:"log"`      // 日志配置（可选）
-	Proxy              *ProxyConfig   `json:"proxy"`    // HTTP 代理配置（可选）
-=======
 	Leverage           LeverageConfig `json:"leverage"`
 	JWTSecret          string         `json:"jwt_secret"`
 	DataKLineTime      string         `json:"data_k_line_time"`
 	Log                *LogConfig     `json:"log"` // 日志配置
->>>>>>> 9933e316
 }
 
-// ProxyConfig HTTP 代理配置
-type ProxyConfig struct {
-	Enabled            bool     `json:"enabled"`              // 是否启用代理
-	Mode               string   `json:"mode"`                 // 模式: "single", "pool", "brightdata"
-	Timeout            int      `json:"timeout"`              // 超时时间（秒）
-	ProxyURL           string   `json:"proxy_url"`            // 单个代理地址
-	ProxyList          []string `json:"proxy_list"`           // 代理列表
-	BrightDataEndpoint string   `json:"brightdata_endpoint"`  // Bright Data接口地址
-	BrightDataToken    string   `json:"brightdata_token"`     // Bright Data访问令牌
-	BrightDataZone     string   `json:"brightdata_zone"`      // Bright Data区域
-	ProxyHost          string   `json:"proxy_host"`           // 代理主机
-	ProxyUser          string   `json:"proxy_user"`           // 代理用户名模板
-	ProxyPassword      string   `json:"proxy_password"`       // 代理密码
-	RefreshInterval    int      `json:"refresh_interval"`     // 刷新间隔（秒）
-	BlacklistTTL       int      `json:"blacklist_ttl"`        // 黑名单TTL
-}
 // LoadConfig 从文件加载配置
 func LoadConfig(filename string) (*Config, error) {
 	// 检查filename是否存在
