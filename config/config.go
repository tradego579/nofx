--- conflicted
+++ resolved
@@ -38,15 +38,10 @@
 	MaxDailyLoss       float64        `json:"max_daily_loss"`
 	MaxDrawdown        float64        `json:"max_drawdown"`
 	StopTradingMinutes int            `json:"stop_trading_minutes"`
-<<<<<<< HEAD
-	Leverage           LeverageConfig `json:"leverage"` // 杠杆配置
-	Log                *LogConfig     `json:"log"`      // 日志配置（可选）
-=======
 	Leverage           LeverageConfig `json:"leverage"`
 	JWTSecret          string         `json:"jwt_secret"`
 	DataKLineTime      string         `json:"data_k_line_time"`
 	Log                *LogConfig     `json:"log"` // 日志配置
->>>>>>> bfb409e8
 }
 
 // LoadConfig 从文件加载配置
