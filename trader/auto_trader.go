package trader

import (
	"encoding/json"
	"fmt"
	"log"
	"math"
	"nofx/decision"
	"nofx/logger"
	"nofx/market"
	"nofx/mcp"
	"nofx/pool"
	"strings"
	"sync"
	"time"
)

// AutoTraderConfig 自动交易配置（简化版 - AI全权决策）
type AutoTraderConfig struct {
	// Trader标识
	ID      string // Trader唯一标识（用于日志目录等）
	Name    string // Trader显示名称
	AIModel string // AI模型: "qwen" 或 "deepseek"

	// 交易平台选择
	Exchange string // "binance", "hyperliquid" 或 "aster"

	// 币安API配置
	BinanceAPIKey    string
	BinanceSecretKey string

	// Hyperliquid配置
	HyperliquidPrivateKey string
	HyperliquidWalletAddr string
	HyperliquidTestnet    bool

	// Aster配置
	AsterUser       string // Aster主钱包地址
	AsterSigner     string // Aster API钱包地址
	AsterPrivateKey string // Aster API钱包私钥

	CoinPoolAPIURL string

	// AI配置
	UseQwen     bool
	DeepSeekKey string
	QwenKey     string

	// 自定义AI API配置
	CustomAPIURL    string
	CustomAPIKey    string
	CustomModelName string

	// 扫描配置
	ScanInterval time.Duration // 扫描间隔（建议3分钟）

	// 账户配置
	InitialBalance float64 // 初始金额（用于计算盈亏，需手动设置）

	// 杠杆配置
	BTCETHLeverage  int // BTC和ETH的杠杆倍数
	AltcoinLeverage int // 山寨币的杠杆倍数

	// 风险控制（仅作为提示，AI可自主决定）
	MaxDailyLoss    float64       // 最大日亏损百分比（提示）
	MaxDrawdown     float64       // 最大回撤百分比（提示）
	StopTradingTime time.Duration // 触发风控后暂停时长

	// 仓位模式
	IsCrossMargin bool // true=全仓模式, false=逐仓模式

	// 币种配置
	DefaultCoins []string // 默认币种列表（从数据库获取）
	TradingCoins []string // 实际交易币种列表

	// 系统提示词模板
	SystemPromptTemplate string // 系统提示词模板名称（如 "default", "aggressive"）
}

// AutoTrader 自动交易器
type AutoTrader struct {
	id                    string // Trader唯一标识
	name                  string // Trader显示名称
	aiModel               string // AI模型名称
	exchange              string // 交易平台名称
	config                AutoTraderConfig
	trader                Trader // 使用Trader接口（支持多平台）
	mcpClient             *mcp.Client
	decisionLogger        *logger.DecisionLogger // 决策日志记录器
	initialBalance        float64
	dailyPnL              float64
	customPrompt          string   // 自定义交易策略prompt
	overrideBasePrompt    bool     // 是否覆盖基础prompt
	systemPromptTemplate  string   // 系统提示词模板名称
	defaultCoins          []string // 默认币种列表（从数据库获取）
	tradingCoins          []string // 实际交易币种列表
	lastResetTime         time.Time
	stopUntil             time.Time
	isRunning             bool
<<<<<<< HEAD
	startTime             time.Time        // 系统启动时间
	callCount             int              // AI调用次数
	positionFirstSeenTime map[string]int64 // 持仓首次出现时间 (symbol_side -> timestamp毫秒)
	stopMonitorCh         chan struct{}    // 用于停止监控goroutine
	monitorWg             sync.WaitGroup   // 用于等待监控goroutine结束
	peakPnLCache      map[string]float64 	 // 最高收益缓存 (symbol -> 峰值盈亏百分比)
	peakPnLCacheMutex sync.RWMutex // 缓存读写锁
	lastBalanceSyncTime   time.Time        // 上次余额同步时间
	database              interface{}      // 数据库引用（用于自动更新余额）
	userID                string           // 用户ID
=======
	startTime             time.Time          // 系统启动时间
	callCount             int                // AI调用次数
	positionFirstSeenTime map[string]int64   // 持仓首次出现时间 (symbol_side -> timestamp毫秒)
	stopMonitorCh         chan struct{}      // 用于停止监控goroutine
	monitorWg             sync.WaitGroup     // 用于等待监控goroutine结束
	peakPnLCache          map[string]float64 // 最高收益缓存 (symbol -> 峰值盈亏百分比)
	peakPnLCacheMutex     sync.RWMutex       // 缓存读写锁
	lastBalanceSyncTime   time.Time          // 上次余额同步时间
	database              interface{}        // 数据库引用（用于自动更新余额）
	userID                string             // 用户ID
>>>>>>> bfb409e8
}

// NewAutoTrader 创建自动交易器
func NewAutoTrader(config AutoTraderConfig, database interface{}, userID string) (*AutoTrader, error) {
	// 设置默认值
	if config.ID == "" {
		config.ID = "default_trader"
	}
	if config.Name == "" {
		config.Name = "Default Trader"
	}
	if config.AIModel == "" {
		if config.UseQwen {
			config.AIModel = "qwen"
		} else {
			config.AIModel = "deepseek"
		}
	}

	mcpClient := mcp.New()

	// 初始化AI
	if config.AIModel == "custom" {
		// 使用自定义API
		mcpClient.SetCustomAPI(config.CustomAPIURL, config.CustomAPIKey, config.CustomModelName)
		log.Printf("🤖 [%s] 使用自定义AI API: %s (模型: %s)", config.Name, config.CustomAPIURL, config.CustomModelName)
	} else if config.UseQwen || config.AIModel == "qwen" {
		// 使用Qwen (支持自定义URL和Model)
		mcpClient.SetQwenAPIKey(config.QwenKey, config.CustomAPIURL, config.CustomModelName)
		if config.CustomAPIURL != "" || config.CustomModelName != "" {
			log.Printf("🤖 [%s] 使用阿里云Qwen AI (自定义URL: %s, 模型: %s)", config.Name, config.CustomAPIURL, config.CustomModelName)
		} else {
			log.Printf("🤖 [%s] 使用阿里云Qwen AI", config.Name)
		}
	} else {
		// 默认使用DeepSeek (支持自定义URL和Model)
		mcpClient.SetDeepSeekAPIKey(config.DeepSeekKey, config.CustomAPIURL, config.CustomModelName)
		if config.CustomAPIURL != "" || config.CustomModelName != "" {
			log.Printf("🤖 [%s] 使用DeepSeek AI (自定义URL: %s, 模型: %s)", config.Name, config.CustomAPIURL, config.CustomModelName)
		} else {
			log.Printf("🤖 [%s] 使用DeepSeek AI", config.Name)
		}
	}

	// 初始化币种池API
	if config.CoinPoolAPIURL != "" {
		pool.SetCoinPoolAPI(config.CoinPoolAPIURL)
	}

	// 设置默认交易平台
	if config.Exchange == "" {
		config.Exchange = "binance"
	}

	// 根据配置创建对应的交易器
	var trader Trader
	var err error

	// 记录仓位模式（通用）
	marginModeStr := "全仓"
	if !config.IsCrossMargin {
		marginModeStr = "逐仓"
	}
	log.Printf("📊 [%s] 仓位模式: %s", config.Name, marginModeStr)

	switch config.Exchange {
	case "binance":
		log.Printf("🏦 [%s] 使用币安合约交易", config.Name)
		trader = NewFuturesTrader(config.BinanceAPIKey, config.BinanceSecretKey, userID)
	case "hyperliquid":
		log.Printf("🏦 [%s] 使用Hyperliquid交易", config.Name)
		trader, err = NewHyperliquidTrader(config.HyperliquidPrivateKey, config.HyperliquidWalletAddr, config.HyperliquidTestnet)
		if err != nil {
			return nil, fmt.Errorf("初始化Hyperliquid交易器失败: %w", err)
		}
	case "aster":
		log.Printf("🏦 [%s] 使用Aster交易", config.Name)
		trader, err = NewAsterTrader(config.AsterUser, config.AsterSigner, config.AsterPrivateKey)
		if err != nil {
			return nil, fmt.Errorf("初始化Aster交易器失败: %w", err)
		}
	default:
		return nil, fmt.Errorf("不支持的交易平台: %s", config.Exchange)
	}

	// 验证初始金额配置
	if config.InitialBalance <= 0 {
		return nil, fmt.Errorf("初始金额必须大于0，请在配置中设置InitialBalance")
	}

	// 初始化决策日志记录器（使用trader ID创建独立目录）
	logDir := fmt.Sprintf("decision_logs/%s", config.ID)
	decisionLogger := logger.NewDecisionLogger(logDir)

	// 设置默认系统提示词模板
	systemPromptTemplate := config.SystemPromptTemplate
	if systemPromptTemplate == "" {
		// feature/partial-close-dynamic-tpsl 分支默认使用 adaptive（支持动态止盈止损）
		systemPromptTemplate = "adaptive"
	}

	return &AutoTrader{
		id:                    config.ID,
		name:                  config.Name,
		aiModel:               config.AIModel,
		exchange:              config.Exchange,
		config:                config,
		trader:                trader,
		mcpClient:             mcpClient,
		decisionLogger:        decisionLogger,
		initialBalance:        config.InitialBalance,
		systemPromptTemplate:  systemPromptTemplate,
		defaultCoins:          config.DefaultCoins,
		tradingCoins:          config.TradingCoins,
		lastResetTime:         time.Now(),
		startTime:             time.Now(),
		callCount:             0,
		isRunning:             false,
		positionFirstSeenTime: make(map[string]int64),
		stopMonitorCh:         make(chan struct{}),
		monitorWg:             sync.WaitGroup{},
		peakPnLCache:          make(map[string]float64),
		peakPnLCacheMutex:     sync.RWMutex{},
		lastBalanceSyncTime:   time.Now(), // 初始化为当前时间
		database:              database,
		userID:                userID,
	}, nil
}

// Run 运行自动交易主循环
func (at *AutoTrader) Run() error {
	at.isRunning = true
	at.stopMonitorCh = make(chan struct{})
	at.startTime = time.Now()

	log.Println("🚀 AI驱动自动交易系统启动")
	log.Printf("💰 初始余额: %.2f USDT", at.initialBalance)
	log.Printf("⚙️  扫描间隔: %v", at.config.ScanInterval)
	log.Println("🤖 AI将全权决定杠杆、仓位大小、止损止盈等参数")
	at.monitorWg.Add(1)
	defer at.monitorWg.Done()

	// 启动回撤监控
	at.startDrawdownMonitor()

	// 启动回撤监控
	at.startDrawdownMonitor()

	ticker := time.NewTicker(at.config.ScanInterval)
	defer ticker.Stop()

	// 首次立即执行
	if err := at.runCycle(); err != nil {
		log.Printf("❌ 执行失败: %v", err)
	}

	for at.isRunning {
		select {
		case <-ticker.C:
			if err := at.runCycle(); err != nil {
				log.Printf("❌ 执行失败: %v", err)
			}
		case <-at.stopMonitorCh:
			log.Printf("[%s] ⏹ 收到停止信号，退出自动交易主循环", at.name)
			return nil
		}
	}

	return nil
}

// Stop 停止自动交易
func (at *AutoTrader) Stop() {
	if !at.isRunning {
		return
	}
	at.isRunning = false
	close(at.stopMonitorCh) // 通知监控goroutine停止
	at.monitorWg.Wait()     // 等待监控goroutine结束
	log.Println("⏹ 自动交易系统停止")
}

// autoSyncBalanceIfNeeded 自动同步余额（每10分钟检查一次，变化>5%才更新）
func (at *AutoTrader) autoSyncBalanceIfNeeded() {
	// 距离上次同步不足10分钟，跳过
	if time.Since(at.lastBalanceSyncTime) < 10*time.Minute {
		return
	}

	log.Printf("🔄 [%s] 开始自动检查余额变化...", at.name)

	// 查询实际余额
	balanceInfo, err := at.trader.GetBalance()
	if err != nil {
		log.Printf("⚠️ [%s] 查询余额失败: %v", at.name, err)
		at.lastBalanceSyncTime = time.Now() // 即使失败也更新时间，避免频繁重试
		return
	}

	// 提取可用余额
	var actualBalance float64
	if availableBalance, ok := balanceInfo["available_balance"].(float64); ok && availableBalance > 0 {
		actualBalance = availableBalance
	} else if availableBalance, ok := balanceInfo["availableBalance"].(float64); ok && availableBalance > 0 {
		actualBalance = availableBalance
	} else if totalBalance, ok := balanceInfo["balance"].(float64); ok && totalBalance > 0 {
		actualBalance = totalBalance
	} else {
		log.Printf("⚠️ [%s] 无法提取可用余额", at.name)
		at.lastBalanceSyncTime = time.Now()
		return
	}

	oldBalance := at.initialBalance

	// 防止除以零：如果初始余额无效，直接更新为实际余额
	if oldBalance <= 0 {
		log.Printf("⚠️ [%s] 初始余额无效 (%.2f)，直接更新为实际余额 %.2f USDT", at.name, oldBalance, actualBalance)
		at.initialBalance = actualBalance
		if at.database != nil {
			type DatabaseUpdater interface {
				UpdateTraderInitialBalance(userID, id string, newBalance float64) error
			}
			if db, ok := at.database.(DatabaseUpdater); ok {
				if err := db.UpdateTraderInitialBalance(at.userID, at.id, actualBalance); err != nil {
					log.Printf("❌ [%s] 更新数据库失败: %v", at.name, err)
				} else {
					log.Printf("✅ [%s] 已自动同步余额到数据库", at.name)
				}
			} else {
				log.Printf("⚠️ [%s] 数据库类型不支持UpdateTraderInitialBalance接口", at.name)
			}
		} else {
			log.Printf("⚠️ [%s] 数据库引用为空，余额仅在内存中更新", at.name)
		}
		at.lastBalanceSyncTime = time.Now()
		return
	}

	changePercent := ((actualBalance - oldBalance) / oldBalance) * 100

	// 变化超过5%才更新
	if math.Abs(changePercent) > 5.0 {
		log.Printf("🔔 [%s] 检测到余额大幅变化: %.2f → %.2f USDT (%.2f%%)",
			at.name, oldBalance, actualBalance, changePercent)

		// 更新内存中的 initialBalance
		at.initialBalance = actualBalance

		// 更新数据库（需要类型断言）
		if at.database != nil {
			// 这里需要根据实际的数据库类型进行类型断言
			// 由于使用了 interface{}，我们需要在 TraderManager 层面处理更新
			// 或者在这里进行类型检查
			type DatabaseUpdater interface {
				UpdateTraderInitialBalance(userID, id string, newBalance float64) error
			}
			if db, ok := at.database.(DatabaseUpdater); ok {
				err := db.UpdateTraderInitialBalance(at.userID, at.id, actualBalance)
				if err != nil {
					log.Printf("❌ [%s] 更新数据库失败: %v", at.name, err)
				} else {
					log.Printf("✅ [%s] 已自动同步余额到数据库", at.name)
				}
			} else {
				log.Printf("⚠️ [%s] 数据库类型不支持UpdateTraderInitialBalance接口", at.name)
			}
		} else {
			log.Printf("⚠️ [%s] 数据库引用为空，余额仅在内存中更新", at.name)
		}
	} else {
		log.Printf("✓ [%s] 余额变化不大 (%.2f%%)，无需更新", at.name, changePercent)
	}

	at.lastBalanceSyncTime = time.Now()
}

// runCycle 运行一个交易周期（使用AI全权决策）
func (at *AutoTrader) runCycle() error {
	at.callCount++

	log.Print("\n" + strings.Repeat("=", 70) + "\n")
	log.Printf("⏰ %s - AI决策周期 #%d", time.Now().Format("2006-01-02 15:04:05"), at.callCount)
	log.Println(strings.Repeat("=", 70))

	// 创建决策记录
	record := &logger.DecisionRecord{
		ExecutionLog: []string{},
		Success:      true,
	}

	// 1. 检查是否需要停止交易
	if time.Now().Before(at.stopUntil) {
		remaining := at.stopUntil.Sub(time.Now())
		log.Printf("⏸ 风险控制：暂停交易中，剩余 %.0f 分钟", remaining.Minutes())
		record.Success = false
		record.ErrorMessage = fmt.Sprintf("风险控制暂停中，剩余 %.0f 分钟", remaining.Minutes())
		at.decisionLogger.LogDecision(record)
		return nil
	}

	// 2. 重置日盈亏（每天重置）
	if time.Since(at.lastResetTime) > 24*time.Hour {
		at.dailyPnL = 0
		at.lastResetTime = time.Now()
		log.Println("📅 日盈亏已重置")
	}

	// 3. 自动同步余额（每10分钟检查一次，充值/提现后自动更新）
	at.autoSyncBalanceIfNeeded()

	// 4. 收集交易上下文
	ctx, err := at.buildTradingContext()
	if err != nil {
		record.Success = false
		record.ErrorMessage = fmt.Sprintf("构建交易上下文失败: %v", err)
		at.decisionLogger.LogDecision(record)
		return fmt.Errorf("构建交易上下文失败: %w", err)
	}

	// 保存账户状态快照
	record.AccountState = logger.AccountSnapshot{
		TotalBalance:          ctx.Account.TotalEquity,
		AvailableBalance:      ctx.Account.AvailableBalance,
		TotalUnrealizedProfit: ctx.Account.TotalPnL,
		PositionCount:         ctx.Account.PositionCount,
		MarginUsedPct:         ctx.Account.MarginUsedPct,
	}

	// 保存持仓快照
	for _, pos := range ctx.Positions {
		record.Positions = append(record.Positions, logger.PositionSnapshot{
			Symbol:           pos.Symbol,
			Side:             pos.Side,
			PositionAmt:      pos.Quantity,
			EntryPrice:       pos.EntryPrice,
			MarkPrice:        pos.MarkPrice,
			UnrealizedProfit: pos.UnrealizedPnL,
			Leverage:         float64(pos.Leverage),
			LiquidationPrice: pos.LiquidationPrice,
		})
	}

<<<<<<< HEAD
						log.Print(strings.Repeat("=", 70))
=======
	log.Print(strings.Repeat("=", 70))
>>>>>>> bfb409e8
	for _, coin := range ctx.CandidateCoins {
		record.CandidateCoins = append(record.CandidateCoins, coin.Symbol)
	}

	log.Printf("📊 账户净值: %.2f USDT | 可用: %.2f USDT | 持仓: %d",
		ctx.Account.TotalEquity, ctx.Account.AvailableBalance, ctx.Account.PositionCount)

	// 5. 调用AI获取完整决策
	log.Printf("🤖 正在请求AI分析并决策... [模板: %s]", at.systemPromptTemplate)
	decision, err := decision.GetFullDecisionWithCustomPrompt(ctx, at.mcpClient, at.customPrompt, at.overrideBasePrompt, at.systemPromptTemplate)

	if decision != nil && decision.AIRequestDurationMs > 0 {
		record.AIRequestDurationMs = decision.AIRequestDurationMs
		log.Printf("⏱️ AI调用耗时: %.2f 秒", float64(record.AIRequestDurationMs)/1000)
		record.ExecutionLog = append(record.ExecutionLog,
			fmt.Sprintf("AI调用耗时: %d ms", record.AIRequestDurationMs))
	}

	// 即使有错误，也保存思维链、决策和输入prompt（用于debug）
	if decision != nil {
		record.SystemPrompt = decision.SystemPrompt // 保存系统提示词
		record.InputPrompt = decision.UserPrompt
		record.CoTTrace = decision.CoTTrace
		if len(decision.Decisions) > 0 {
			decisionJSON, _ := json.MarshalIndent(decision.Decisions, "", "  ")
			record.DecisionJSON = string(decisionJSON)
		}
	}

	if err != nil {
		record.Success = false
		record.ErrorMessage = fmt.Sprintf("获取AI决策失败: %v", err)

		// 打印系统提示词和AI思维链（即使有错误，也要输出以便调试）
		if decision != nil {
<<<<<<< HEAD
				log.Print("\n" + strings.Repeat("=", 70) + "\n")
				log.Printf("📋 系统提示词 [模板: %s] (错误情况)", at.systemPromptTemplate)
				log.Println(strings.Repeat("=", 70))
				log.Println(decision.SystemPrompt)
				log.Println(strings.Repeat("=", 70))
=======
			log.Print("\n" + strings.Repeat("=", 70) + "\n")
			log.Printf("📋 系统提示词 [模板: %s] (错误情况)", at.systemPromptTemplate)
			log.Println(strings.Repeat("=", 70))
			log.Println(decision.SystemPrompt)
			log.Println(strings.Repeat("=", 70))
>>>>>>> bfb409e8

			if decision.CoTTrace != "" {
				log.Print("\n" + strings.Repeat("-", 70) + "\n")
				log.Println("💭 AI思维链分析（错误情况）:")
				log.Println(strings.Repeat("-", 70))
				log.Println(decision.CoTTrace)
				log.Println(strings.Repeat("-", 70))
			}
		}

		at.decisionLogger.LogDecision(record)
		return fmt.Errorf("获取AI决策失败: %w", err)
	}

	// // 5. 打印系统提示词
	// log.Printf("\n" + strings.Repeat("=", 70))
	// log.Printf("📋 系统提示词 [模板: %s]", at.systemPromptTemplate)
	// log.Println(strings.Repeat("=", 70))
	// log.Println(decision.SystemPrompt)
	// log.Printf(strings.Repeat("=", 70) + "\n")

	// 6. 打印AI思维链
	// log.Printf("\n" + strings.Repeat("-", 70))
	// log.Println("💭 AI思维链分析:")
	// log.Println(strings.Repeat("-", 70))
	// log.Println(decision.CoTTrace)
	// log.Printf(strings.Repeat("-", 70) + "\n")

	// 7. 打印AI决策
	// log.Printf("📋 AI决策列表 (%d 个):\n", len(decision.Decisions))
	// for i, d := range decision.Decisions {
	//     log.Printf("  [%d] %s: %s - %s", i+1, d.Symbol, d.Action, d.Reasoning)
	//     if d.Action == "open_long" || d.Action == "open_short" {
	//        log.Printf("      杠杆: %dx | 仓位: %.2f USDT | 止损: %.4f | 止盈: %.4f",
	//           d.Leverage, d.PositionSizeUSD, d.StopLoss, d.TakeProfit)
	//     }
	// }
	log.Println()
<<<<<<< HEAD
				log.Print(strings.Repeat("-", 70))
	// 8. 对决策排序：确保先平仓后开仓（防止仓位叠加超限）
				log.Print(strings.Repeat("-", 70))
=======
	log.Print(strings.Repeat("-", 70))
	// 8. 对决策排序：确保先平仓后开仓（防止仓位叠加超限）
	log.Print(strings.Repeat("-", 70))
>>>>>>> bfb409e8

	// 8. 对决策排序：确保先平仓后开仓（防止仓位叠加超限）
	sortedDecisions := sortDecisionsByPriority(decision.Decisions)

	log.Println("🔄 执行顺序（已优化）: 先平仓→后开仓")
	for i, d := range sortedDecisions {
		log.Printf("  [%d] %s %s", i+1, d.Symbol, d.Action)
	}
	log.Println()

	// 执行决策并记录结果
	for _, d := range sortedDecisions {
		actionRecord := logger.DecisionAction{
			Action:    d.Action,
			Symbol:    d.Symbol,
			Quantity:  0,
			Leverage:  d.Leverage,
			Price:     0,
			Timestamp: time.Now(),
			Success:   false,
		}

		if err := at.executeDecisionWithRecord(&d, &actionRecord); err != nil {
			log.Printf("❌ 执行决策失败 (%s %s): %v", d.Symbol, d.Action, err)
			actionRecord.Error = err.Error()
			record.ExecutionLog = append(record.ExecutionLog, fmt.Sprintf("❌ %s %s 失败: %v", d.Symbol, d.Action, err))
		} else {
			actionRecord.Success = true
			record.ExecutionLog = append(record.ExecutionLog, fmt.Sprintf("✓ %s %s 成功", d.Symbol, d.Action))
			// 成功执行后短暂延迟
			time.Sleep(1 * time.Second)
		}

		record.Decisions = append(record.Decisions, actionRecord)
	}

	// 9. 保存决策记录
	if err := at.decisionLogger.LogDecision(record); err != nil {
		log.Printf("⚠ 保存决策记录失败: %v", err)
	}

	return nil
}

// buildTradingContext 构建交易上下文
func (at *AutoTrader) buildTradingContext() (*decision.Context, error) {
	// 1. 获取账户信息
	balance, err := at.trader.GetBalance()
	if err != nil {
		return nil, fmt.Errorf("获取账户余额失败: %w", err)
	}

	// 获取账户字段
	totalWalletBalance := 0.0
	totalUnrealizedProfit := 0.0
	availableBalance := 0.0

	if wallet, ok := balance["totalWalletBalance"].(float64); ok {
		totalWalletBalance = wallet
	}
	if unrealized, ok := balance["totalUnrealizedProfit"].(float64); ok {
		totalUnrealizedProfit = unrealized
	}
	if avail, ok := balance["availableBalance"].(float64); ok {
		availableBalance = avail
	}

	// Total Equity = 钱包余额 + 未实现盈亏
	totalEquity := totalWalletBalance + totalUnrealizedProfit

	// 2. 获取持仓信息
	positions, err := at.trader.GetPositions()
	if err != nil {
		return nil, fmt.Errorf("获取持仓失败: %w", err)
	}

	var positionInfos []decision.PositionInfo
	totalMarginUsed := 0.0

	// 当前持仓的key集合（用于清理已平仓的记录）
	currentPositionKeys := make(map[string]bool)

	for _, pos := range positions {
		symbol := pos["symbol"].(string)
		side := pos["side"].(string)
		entryPrice := pos["entryPrice"].(float64)
		markPrice := pos["markPrice"].(float64)
		quantity := pos["positionAmt"].(float64)
		if quantity < 0 {
			quantity = -quantity // 空仓数量为负，转为正数
		}
<<<<<<< HEAD

		// 跳过已平仓的持仓（quantity = 0），防止"幽灵持仓"传递给AI
		if quantity == 0 {
			continue
		}

		unrealizedPnl := pos["unRealizedProfit"].(float64)
		liquidationPrice := pos["liquidationPrice"].(float64)
=======
>>>>>>> bfb409e8

		// 跳过已平仓的持仓（quantity = 0），防止"幽灵持仓"传递给AI
		if quantity == 0 {
			continue
		}

		unrealizedPnl := pos["unRealizedProfit"].(float64)
		liquidationPrice := pos["liquidationPrice"].(float64)

		// 计算占用保证金（估算）
		leverage := 10 // 默认值，实际应该从持仓信息获取
		if lev, ok := pos["leverage"].(float64); ok {
			leverage = int(lev)
		}
		marginUsed := (quantity * markPrice) / float64(leverage)
		totalMarginUsed += marginUsed

		// 计算盈亏百分比（基于保证金，考虑杠杆）
		pnlPct := calculatePnLPercentage(unrealizedPnl, marginUsed)

		// 跟踪持仓首次出现时间
		posKey := symbol + "_" + side
		currentPositionKeys[posKey] = true
		if _, exists := at.positionFirstSeenTime[posKey]; !exists {
			// 新持仓，记录当前时间
			at.positionFirstSeenTime[posKey] = time.Now().UnixMilli()
		}
		updateTime := at.positionFirstSeenTime[posKey]

		// 获取该持仓的历史最高收益率
		at.peakPnLCacheMutex.RLock()
		peakPnlPct := at.peakPnLCache[symbol]
		at.peakPnLCacheMutex.RUnlock()

		positionInfos = append(positionInfos, decision.PositionInfo{
			Symbol:           symbol,
			Side:             side,
			EntryPrice:       entryPrice,
			MarkPrice:        markPrice,
			Quantity:         quantity,
			Leverage:         leverage,
			UnrealizedPnL:    unrealizedPnl,
			UnrealizedPnLPct: pnlPct,
			PeakPnLPct:       peakPnlPct,
			LiquidationPrice: liquidationPrice,
			MarginUsed:       marginUsed,
			UpdateTime:       updateTime,
		})
	}

	// 清理已平仓的持仓记录
	for key := range at.positionFirstSeenTime {
		if !currentPositionKeys[key] {
			delete(at.positionFirstSeenTime, key)
		}
	}

	// 3. 获取交易员的候选币种池
	candidateCoins, err := at.getCandidateCoins()
	if err != nil {
		return nil, fmt.Errorf("获取候选币种失败: %w", err)
	}

	// 4. 计算总盈亏
	totalPnL := totalEquity - at.initialBalance
	totalPnLPct := 0.0
	if at.initialBalance > 0 {
		totalPnLPct = (totalPnL / at.initialBalance) * 100
	}

	marginUsedPct := 0.0
	if totalEquity > 0 {
		marginUsedPct = (totalMarginUsed / totalEquity) * 100
	}

	// 5. 分析历史表现（最近100个周期，避免长期持仓的交易记录丢失）
	// 假设每3分钟一个周期，100个周期 = 5小时，足够覆盖大部分交易
	performance, err := at.decisionLogger.AnalyzePerformance(100)
	if err != nil {
		log.Printf("⚠️  分析历史表现失败: %v", err)
		// 不影响主流程，继续执行（但设置performance为nil以避免传递错误数据）
		performance = nil
	}

	// 6. 构建上下文
	ctx := &decision.Context{
		CurrentTime:     time.Now().Format("2006-01-02 15:04:05"),
		RuntimeMinutes:  int(time.Since(at.startTime).Minutes()),
		CallCount:       at.callCount,
		BTCETHLeverage:  at.config.BTCETHLeverage,  // 使用配置的杠杆倍数
		AltcoinLeverage: at.config.AltcoinLeverage, // 使用配置的杠杆倍数
		Account: decision.AccountInfo{
			TotalEquity:      totalEquity,
			AvailableBalance: availableBalance,
			TotalPnL:         totalPnL,
			TotalPnLPct:      totalPnLPct,
			MarginUsed:       totalMarginUsed,
			MarginUsedPct:    marginUsedPct,
			PositionCount:    len(positionInfos),
		},
		Positions:      positionInfos,
		CandidateCoins: candidateCoins,
		Performance:    performance, // 添加历史表现分析
	}

	return ctx, nil
}

// executeDecisionWithRecord 执行AI决策并记录详细信息
func (at *AutoTrader) executeDecisionWithRecord(decision *decision.Decision, actionRecord *logger.DecisionAction) error {
	switch decision.Action {
	case "open_long":
		return at.executeOpenLongWithRecord(decision, actionRecord)
	case "open_short":
		return at.executeOpenShortWithRecord(decision, actionRecord)
	case "close_long":
		return at.executeCloseLongWithRecord(decision, actionRecord)
	case "close_short":
		return at.executeCloseShortWithRecord(decision, actionRecord)
	case "update_stop_loss":
		return at.executeUpdateStopLossWithRecord(decision, actionRecord)
	case "update_take_profit":
		return at.executeUpdateTakeProfitWithRecord(decision, actionRecord)
	case "partial_close":
		return at.executePartialCloseWithRecord(decision, actionRecord)
	case "hold", "wait":
		// 无需执行，仅记录
		return nil
	default:
		return fmt.Errorf("未知的action: %s", decision.Action)
	}
}

// executeOpenLongWithRecord 执行开多仓并记录详细信息
func (at *AutoTrader) executeOpenLongWithRecord(decision *decision.Decision, actionRecord *logger.DecisionAction) error {
	log.Printf("  📈 开多仓: %s", decision.Symbol)

	// ⚠️ 关键：检查是否已有同币种同方向持仓，如果有则拒绝开仓（防止仓位叠加超限）
	positions, err := at.trader.GetPositions()
	if err == nil {
		for _, pos := range positions {
			if pos["symbol"] == decision.Symbol && pos["side"] == "long" {
				return fmt.Errorf("❌ %s 已有多仓，拒绝开仓以防止仓位叠加超限。如需换仓，请先给出 close_long 决策", decision.Symbol)
			}
		}
	}

	// 获取当前价格
	marketData, err := market.Get(decision.Symbol)
	if err != nil {
		return err
	}

	// 计算数量
	quantity := decision.PositionSizeUSD / marketData.CurrentPrice
	actionRecord.Quantity = quantity
	actionRecord.Price = marketData.CurrentPrice

	// ⚠️ 保证金验证：防止保证金不足错误（code=-2019）
	requiredMargin := decision.PositionSizeUSD / float64(decision.Leverage)

	balance, err := at.trader.GetBalance()
	if err != nil {
		return fmt.Errorf("获取账户余额失败: %w", err)
	}
	availableBalance := 0.0
	if avail, ok := balance["availableBalance"].(float64); ok {
		availableBalance = avail
	}

	// 手续费估算（Taker费率 0.04%）
	estimatedFee := decision.PositionSizeUSD * 0.0004
	totalRequired := requiredMargin + estimatedFee

	if totalRequired > availableBalance {
		return fmt.Errorf("❌ 保证金不足: 需要 %.2f USDT（保证金 %.2f + 手续费 %.2f），可用 %.2f USDT",
			totalRequired, requiredMargin, estimatedFee, availableBalance)
	}

	// 设置仓位模式
	if err := at.trader.SetMarginMode(decision.Symbol, at.config.IsCrossMargin); err != nil {
		log.Printf("  ⚠️ 设置仓位模式失败: %v", err)
		// 继续执行，不影响交易
	}

	// 开仓
	order, err := at.trader.OpenLong(decision.Symbol, quantity, decision.Leverage)
	if err != nil {
		return err
	}

	// 记录订单ID
	if orderID, ok := order["orderId"].(int64); ok {
		actionRecord.OrderID = orderID
	}

	log.Printf("  ✓ 开仓成功，订单ID: %v, 数量: %.4f", order["orderId"], quantity)

	// 记录开仓时间
	posKey := decision.Symbol + "_long"
	at.positionFirstSeenTime[posKey] = time.Now().UnixMilli()

	// 设置止损止盈
	if err := at.trader.SetStopLoss(decision.Symbol, "LONG", quantity, decision.StopLoss); err != nil {
		log.Printf("  ⚠ 设置止损失败: %v", err)
	}
	if err := at.trader.SetTakeProfit(decision.Symbol, "LONG", quantity, decision.TakeProfit); err != nil {
		log.Printf("  ⚠ 设置止盈失败: %v", err)
	}

	return nil
}

// executeOpenShortWithRecord 执行开空仓并记录详细信息
func (at *AutoTrader) executeOpenShortWithRecord(decision *decision.Decision, actionRecord *logger.DecisionAction) error {
	log.Printf("  📉 开空仓: %s", decision.Symbol)

	// ⚠️ 关键：检查是否已有同币种同方向持仓，如果有则拒绝开仓（防止仓位叠加超限）
	positions, err := at.trader.GetPositions()
	if err == nil {
		for _, pos := range positions {
			if pos["symbol"] == decision.Symbol && pos["side"] == "short" {
				return fmt.Errorf("❌ %s 已有空仓，拒绝开仓以防止仓位叠加超限。如需换仓，请先给出 close_short 决策", decision.Symbol)
			}
		}
	}

	// 获取当前价格
	marketData, err := market.Get(decision.Symbol)
	if err != nil {
		return err
	}

	// 计算数量
	quantity := decision.PositionSizeUSD / marketData.CurrentPrice
	actionRecord.Quantity = quantity
	actionRecord.Price = marketData.CurrentPrice

	// ⚠️ 保证金验证：防止保证金不足错误（code=-2019）
	requiredMargin := decision.PositionSizeUSD / float64(decision.Leverage)

	balance, err := at.trader.GetBalance()
	if err != nil {
		return fmt.Errorf("获取账户余额失败: %w", err)
	}
	availableBalance := 0.0
	if avail, ok := balance["availableBalance"].(float64); ok {
		availableBalance = avail
	}

	// 手续费估算（Taker费率 0.04%）
	estimatedFee := decision.PositionSizeUSD * 0.0004
	totalRequired := requiredMargin + estimatedFee

	if totalRequired > availableBalance {
		return fmt.Errorf("❌ 保证金不足: 需要 %.2f USDT（保证金 %.2f + 手续费 %.2f），可用 %.2f USDT",
			totalRequired, requiredMargin, estimatedFee, availableBalance)
	}

	// 设置仓位模式
	if err := at.trader.SetMarginMode(decision.Symbol, at.config.IsCrossMargin); err != nil {
		log.Printf("  ⚠️ 设置仓位模式失败: %v", err)
		// 继续执行，不影响交易
	}

	// 开仓
	order, err := at.trader.OpenShort(decision.Symbol, quantity, decision.Leverage)
	if err != nil {
		return err
	}

	// 记录订单ID
	if orderID, ok := order["orderId"].(int64); ok {
		actionRecord.OrderID = orderID
	}

	log.Printf("  ✓ 开仓成功，订单ID: %v, 数量: %.4f", order["orderId"], quantity)

	// 记录开仓时间
	posKey := decision.Symbol + "_short"
	at.positionFirstSeenTime[posKey] = time.Now().UnixMilli()

	// 设置止损止盈
	if err := at.trader.SetStopLoss(decision.Symbol, "SHORT", quantity, decision.StopLoss); err != nil {
		log.Printf("  ⚠ 设置止损失败: %v", err)
	}
	if err := at.trader.SetTakeProfit(decision.Symbol, "SHORT", quantity, decision.TakeProfit); err != nil {
		log.Printf("  ⚠ 设置止盈失败: %v", err)
	}

	return nil
}

// executeCloseLongWithRecord 执行平多仓并记录详细信息
func (at *AutoTrader) executeCloseLongWithRecord(decision *decision.Decision, actionRecord *logger.DecisionAction) error {
	log.Printf("  🔄 平多仓: %s", decision.Symbol)

	// 获取当前价格
	marketData, err := market.Get(decision.Symbol)
	if err != nil {
		return err
	}
	actionRecord.Price = marketData.CurrentPrice

	// 平仓
	order, err := at.trader.CloseLong(decision.Symbol, 0) // 0 = 全部平仓
	if err != nil {
		return err
	}

	// 记录订单ID
	if orderID, ok := order["orderId"].(int64); ok {
		actionRecord.OrderID = orderID
	}

	log.Printf("  ✓ 平仓成功")
	return nil
}

// executeCloseShortWithRecord 执行平空仓并记录详细信息
func (at *AutoTrader) executeCloseShortWithRecord(decision *decision.Decision, actionRecord *logger.DecisionAction) error {
	log.Printf("  🔄 平空仓: %s", decision.Symbol)

	// 获取当前价格
	marketData, err := market.Get(decision.Symbol)
	if err != nil {
		return err
	}
	actionRecord.Price = marketData.CurrentPrice

	// 平仓
	order, err := at.trader.CloseShort(decision.Symbol, 0) // 0 = 全部平仓
	if err != nil {
		return err
	}

	// 记录订单ID
	if orderID, ok := order["orderId"].(int64); ok {
		actionRecord.OrderID = orderID
	}

	log.Printf("  ✓ 平仓成功")
	return nil
}

// executeUpdateStopLossWithRecord 执行调整止损并记录详细信息
func (at *AutoTrader) executeUpdateStopLossWithRecord(decision *decision.Decision, actionRecord *logger.DecisionAction) error {
	log.Printf("  🎯 调整止损: %s → %.2f", decision.Symbol, decision.NewStopLoss)

	// 获取当前价格
	marketData, err := market.Get(decision.Symbol)
	if err != nil {
		return err
	}
	actionRecord.Price = marketData.CurrentPrice

	// 获取当前持仓
	positions, err := at.trader.GetPositions()
	if err != nil {
		return fmt.Errorf("获取持仓失败: %w", err)
	}

	// 查找目标持仓
	var targetPosition map[string]interface{}
	for _, pos := range positions {
		symbol, _ := pos["symbol"].(string)
		posAmt, _ := pos["positionAmt"].(float64)
		if symbol == decision.Symbol && posAmt != 0 {
			targetPosition = pos
			break
		}
	}

	if targetPosition == nil {
		return fmt.Errorf("持仓不存在: %s", decision.Symbol)
	}

	// 获取持仓方向和数量
	side, _ := targetPosition["side"].(string)
	positionSide := strings.ToUpper(side)
	positionAmt, _ := targetPosition["positionAmt"].(float64)

	// 验证新止损价格合理性
	if positionSide == "LONG" && decision.NewStopLoss >= marketData.CurrentPrice {
		return fmt.Errorf("多单止损必须低于当前价格 (当前: %.2f, 新止损: %.2f)", marketData.CurrentPrice, decision.NewStopLoss)
	}
	if positionSide == "SHORT" && decision.NewStopLoss <= marketData.CurrentPrice {
		return fmt.Errorf("空单止损必须高于当前价格 (当前: %.2f, 新止损: %.2f)", marketData.CurrentPrice, decision.NewStopLoss)
	}

<<<<<<< HEAD
	// 取消旧的止损单（避免多个止损单共存）
	if err := at.trader.CancelStopOrders(decision.Symbol); err != nil {
=======
	// ⚠️ 防御性检查：检测是否存在双向持仓（不应该出现，但提供保护）
	var hasOppositePosition bool
	oppositeSide := ""
	for _, pos := range positions {
		symbol, _ := pos["symbol"].(string)
		posSide, _ := pos["side"].(string)
		posAmt, _ := pos["positionAmt"].(float64)
		if symbol == decision.Symbol && posAmt != 0 && strings.ToUpper(posSide) != positionSide {
			hasOppositePosition = true
			oppositeSide = strings.ToUpper(posSide)
			break
		}
	}

	if hasOppositePosition {
		log.Printf("  🚨 警告：检测到 %s 存在双向持仓（%s + %s），这违反了策略规则",
			decision.Symbol, positionSide, oppositeSide)
		log.Printf("  🚨 取消止损单将影响两个方向的订单，请检查是否为用户手动操作导致")
		log.Printf("  🚨 建议：手动平掉其中一个方向的持仓，或检查系统是否有BUG")
	}

	// 取消旧的止损单（只删除止损单，不影响止盈单）
	// 注意：如果存在双向持仓，这会删除两个方向的止损单
	if err := at.trader.CancelStopLossOrders(decision.Symbol); err != nil {
>>>>>>> bfb409e8
		log.Printf("  ⚠ 取消旧止损单失败: %v", err)
		// 不中断执行，继续设置新止损
	}

	// 调用交易所 API 修改止损
	quantity := math.Abs(positionAmt)
	err = at.trader.SetStopLoss(decision.Symbol, positionSide, quantity, decision.NewStopLoss)
	if err != nil {
		return fmt.Errorf("修改止损失败: %w", err)
	}

	log.Printf("  ✓ 止损已调整: %.2f (当前价格: %.2f)", decision.NewStopLoss, marketData.CurrentPrice)
	return nil
}

// executeUpdateTakeProfitWithRecord 执行调整止盈并记录详细信息
func (at *AutoTrader) executeUpdateTakeProfitWithRecord(decision *decision.Decision, actionRecord *logger.DecisionAction) error {
	log.Printf("  🎯 调整止盈: %s → %.2f", decision.Symbol, decision.NewTakeProfit)

	// 获取当前价格
	marketData, err := market.Get(decision.Symbol)
	if err != nil {
		return err
	}
	actionRecord.Price = marketData.CurrentPrice

	// 获取当前持仓
	positions, err := at.trader.GetPositions()
	if err != nil {
		return fmt.Errorf("获取持仓失败: %w", err)
	}

	// 查找目标持仓
	var targetPosition map[string]interface{}
	for _, pos := range positions {
		symbol, _ := pos["symbol"].(string)
		posAmt, _ := pos["positionAmt"].(float64)
		if symbol == decision.Symbol && posAmt != 0 {
			targetPosition = pos
			break
		}
	}

	if targetPosition == nil {
		return fmt.Errorf("持仓不存在: %s", decision.Symbol)
	}

	// 获取持仓方向和数量
	side, _ := targetPosition["side"].(string)
	positionSide := strings.ToUpper(side)
	positionAmt, _ := targetPosition["positionAmt"].(float64)

	// 验证新止盈价格合理性
	if positionSide == "LONG" && decision.NewTakeProfit <= marketData.CurrentPrice {
		return fmt.Errorf("多单止盈必须高于当前价格 (当前: %.2f, 新止盈: %.2f)", marketData.CurrentPrice, decision.NewTakeProfit)
	}
	if positionSide == "SHORT" && decision.NewTakeProfit >= marketData.CurrentPrice {
		return fmt.Errorf("空单止盈必须低于当前价格 (当前: %.2f, 新止盈: %.2f)", marketData.CurrentPrice, decision.NewTakeProfit)
	}

<<<<<<< HEAD
	// 取消旧的止盈单（避免多个止盈单共存）
	if err := at.trader.CancelStopOrders(decision.Symbol); err != nil {
=======
	// ⚠️ 防御性检查：检测是否存在双向持仓（不应该出现，但提供保护）
	var hasOppositePosition bool
	oppositeSide := ""
	for _, pos := range positions {
		symbol, _ := pos["symbol"].(string)
		posSide, _ := pos["side"].(string)
		posAmt, _ := pos["positionAmt"].(float64)
		if symbol == decision.Symbol && posAmt != 0 && strings.ToUpper(posSide) != positionSide {
			hasOppositePosition = true
			oppositeSide = strings.ToUpper(posSide)
			break
		}
	}

	if hasOppositePosition {
		log.Printf("  🚨 警告：检测到 %s 存在双向持仓（%s + %s），这违反了策略规则",
			decision.Symbol, positionSide, oppositeSide)
		log.Printf("  🚨 取消止盈单将影响两个方向的订单，请检查是否为用户手动操作导致")
		log.Printf("  🚨 建议：手动平掉其中一个方向的持仓，或检查系统是否有BUG")
	}

	// 取消旧的止盈单（只删除止盈单，不影响止损单）
	// 注意：如果存在双向持仓，这会删除两个方向的止盈单
	if err := at.trader.CancelTakeProfitOrders(decision.Symbol); err != nil {
>>>>>>> bfb409e8
		log.Printf("  ⚠ 取消旧止盈单失败: %v", err)
		// 不中断执行，继续设置新止盈
	}

	// 调用交易所 API 修改止盈
	quantity := math.Abs(positionAmt)
	err = at.trader.SetTakeProfit(decision.Symbol, positionSide, quantity, decision.NewTakeProfit)
	if err != nil {
		return fmt.Errorf("修改止盈失败: %w", err)
	}

	log.Printf("  ✓ 止盈已调整: %.2f (当前价格: %.2f)", decision.NewTakeProfit, marketData.CurrentPrice)
	return nil
}

// executePartialCloseWithRecord 执行部分平仓并记录详细信息
func (at *AutoTrader) executePartialCloseWithRecord(decision *decision.Decision, actionRecord *logger.DecisionAction) error {
	log.Printf("  📊 部分平仓: %s %.1f%%", decision.Symbol, decision.ClosePercentage)

	// 验证百分比范围
	if decision.ClosePercentage <= 0 || decision.ClosePercentage > 100 {
		return fmt.Errorf("平仓百分比必须在 0-100 之间，当前: %.1f", decision.ClosePercentage)
	}

	// 获取当前价格
	marketData, err := market.Get(decision.Symbol)
	if err != nil {
		return err
	}
	actionRecord.Price = marketData.CurrentPrice

	// 获取当前持仓
	positions, err := at.trader.GetPositions()
	if err != nil {
		return fmt.Errorf("获取持仓失败: %w", err)
	}

	// 查找目标持仓
	var targetPosition map[string]interface{}
	for _, pos := range positions {
		symbol, _ := pos["symbol"].(string)
		posAmt, _ := pos["positionAmt"].(float64)
		if symbol == decision.Symbol && posAmt != 0 {
			targetPosition = pos
			break
		}
	}

	if targetPosition == nil {
		return fmt.Errorf("持仓不存在: %s", decision.Symbol)
	}

	// 获取持仓方向和数量
	side, _ := targetPosition["side"].(string)
	positionSide := strings.ToUpper(side)
	positionAmt, _ := targetPosition["positionAmt"].(float64)

	// 计算平仓数量
	totalQuantity := math.Abs(positionAmt)
	closeQuantity := totalQuantity * (decision.ClosePercentage / 100.0)
	actionRecord.Quantity = closeQuantity

<<<<<<< HEAD
=======
	// ✅ Layer 2: 最小仓位检查（防止产生小额剩余）
	markPrice, ok := targetPosition["markPrice"].(float64)
	if !ok || markPrice <= 0 {
		return fmt.Errorf("无法解析当前价格，无法执行最小仓位检查")
	}

	currentPositionValue := totalQuantity * markPrice
	remainingQuantity := totalQuantity - closeQuantity
	remainingValue := remainingQuantity * markPrice

	const MIN_POSITION_VALUE = 10.0 // 最小持仓价值 10 USDT（對齊交易所底线，小仓位建议直接全平）

	if remainingValue > 0 && remainingValue <= MIN_POSITION_VALUE {
		log.Printf("⚠️ 检测到 partial_close 后剩余仓位 %.2f USDT < %.0f USDT",
			remainingValue, MIN_POSITION_VALUE)
		log.Printf("  → 当前仓位价值: %.2f USDT, 平仓 %.1f%%, 剩余: %.2f USDT",
			currentPositionValue, decision.ClosePercentage, remainingValue)
		log.Printf("  → 自动修正为全部平仓，避免产生无法平仓的小额剩余")

		// 🔄 自动修正为全部平仓
		if positionSide == "LONG" {
			decision.Action = "close_long"
			log.Printf("  ✓ 已修正为: close_long")
			return at.executeCloseLongWithRecord(decision, actionRecord)
		} else {
			decision.Action = "close_short"
			log.Printf("  ✓ 已修正为: close_short")
			return at.executeCloseShortWithRecord(decision, actionRecord)
		}
	}

>>>>>>> bfb409e8
	// 执行平仓
	var order map[string]interface{}
	if positionSide == "LONG" {
		order, err = at.trader.CloseLong(decision.Symbol, closeQuantity)
	} else {
		order, err = at.trader.CloseShort(decision.Symbol, closeQuantity)
	}

	if err != nil {
		return fmt.Errorf("部分平仓失败: %w", err)
	}

	// 记录订单ID
	if orderID, ok := order["orderId"].(int64); ok {
		actionRecord.OrderID = orderID
	}

<<<<<<< HEAD
	remainingQuantity := totalQuantity - closeQuantity
	log.Printf("  ✓ 部分平仓成功: 平仓 %.4f (%.1f%%), 剩余 %.4f",
		closeQuantity, decision.ClosePercentage, remainingQuantity)

=======
	log.Printf("  ✓ 部分平仓成功: 平仓 %.4f (%.1f%%), 剩余 %.4f",
		closeQuantity, decision.ClosePercentage, remainingQuantity)

	// ✅ Step 4: 恢复止盈止损（防止剩余仓位裸奔）
	// 重要：币安等交易所在部分平仓后会自动取消原有的 TP/SL 订单（因为数量不匹配）
	// 如果 AI 提供了新的止损止盈价格，则为剩余仓位重新设置保护
	if decision.NewStopLoss > 0 {
		log.Printf("  → 为剩余仓位 %.4f 恢复止损单: %.2f", remainingQuantity, decision.NewStopLoss)
		err = at.trader.SetStopLoss(decision.Symbol, positionSide, remainingQuantity, decision.NewStopLoss)
		if err != nil {
			log.Printf("  ⚠️ 恢复止损失败: %v（不影响平仓结果）", err)
		}
	}

	if decision.NewTakeProfit > 0 {
		log.Printf("  → 为剩余仓位 %.4f 恢复止盈单: %.2f", remainingQuantity, decision.NewTakeProfit)
		err = at.trader.SetTakeProfit(decision.Symbol, positionSide, remainingQuantity, decision.NewTakeProfit)
		if err != nil {
			log.Printf("  ⚠️ 恢复止盈失败: %v（不影响平仓结果）", err)
		}
	}

	// 如果 AI 没有提供新的止盈止损，记录警告
	if decision.NewStopLoss <= 0 && decision.NewTakeProfit <= 0 {
		log.Printf("  ⚠️⚠️⚠️ 警告: 部分平仓后AI未提供新的止盈止损价格")
		log.Printf("  → 剩余仓位 %.4f (价值 %.2f USDT) 目前没有止盈止损保护", remainingQuantity, remainingValue)
		log.Printf("  → 建议: 在 partial_close 决策中包含 new_stop_loss 和 new_take_profit 字段")
	}

>>>>>>> bfb409e8
	return nil
}

// GetID 获取trader ID
func (at *AutoTrader) GetID() string {
	return at.id
}

// GetName 获取trader名称
func (at *AutoTrader) GetName() string {
	return at.name
}

// GetAIModel 获取AI模型
func (at *AutoTrader) GetAIModel() string {
	return at.aiModel
}

// GetExchange 获取交易所
func (at *AutoTrader) GetExchange() string {
	return at.exchange
}

// SetCustomPrompt 设置自定义交易策略prompt
func (at *AutoTrader) SetCustomPrompt(prompt string) {
	at.customPrompt = prompt
}

// SetOverrideBasePrompt 设置是否覆盖基础prompt
func (at *AutoTrader) SetOverrideBasePrompt(override bool) {
	at.overrideBasePrompt = override
}

// SetSystemPromptTemplate 设置系统提示词模板
func (at *AutoTrader) SetSystemPromptTemplate(templateName string) {
	at.systemPromptTemplate = templateName
}

// GetSystemPromptTemplate 获取当前系统提示词模板名称
func (at *AutoTrader) GetSystemPromptTemplate() string {
	return at.systemPromptTemplate
}

// GetDecisionLogger 获取决策日志记录器
func (at *AutoTrader) GetDecisionLogger() *logger.DecisionLogger {
	return at.decisionLogger
}

// GetStatus 获取系统状态（用于API）
func (at *AutoTrader) GetStatus() map[string]interface{} {
	aiProvider := "DeepSeek"
	if at.config.UseQwen {
		aiProvider = "Qwen"
	}

	return map[string]interface{}{
		"trader_id":       at.id,
		"trader_name":     at.name,
		"ai_model":        at.aiModel,
		"exchange":        at.exchange,
		"is_running":      at.isRunning,
		"start_time":      at.startTime.Format(time.RFC3339),
		"runtime_minutes": int(time.Since(at.startTime).Minutes()),
		"call_count":      at.callCount,
		"initial_balance": at.initialBalance,
		"scan_interval":   at.config.ScanInterval.String(),
		"stop_until":      at.stopUntil.Format(time.RFC3339),
		"last_reset_time": at.lastResetTime.Format(time.RFC3339),
		"ai_provider":     aiProvider,
	}
}

// GetAccountInfo 获取账户信息（用于API）
func (at *AutoTrader) GetAccountInfo() (map[string]interface{}, error) {
	balance, err := at.trader.GetBalance()
	if err != nil {
		return nil, fmt.Errorf("获取余额失败: %w", err)
	}

	// 获取账户字段
	totalWalletBalance := 0.0
	totalUnrealizedProfit := 0.0
	availableBalance := 0.0

	if wallet, ok := balance["totalWalletBalance"].(float64); ok {
		totalWalletBalance = wallet
	}
	if unrealized, ok := balance["totalUnrealizedProfit"].(float64); ok {
		totalUnrealizedProfit = unrealized
	}
	if avail, ok := balance["availableBalance"].(float64); ok {
		availableBalance = avail
	}

	// Total Equity = 钱包余额 + 未实现盈亏
	totalEquity := totalWalletBalance + totalUnrealizedProfit

	// 获取持仓计算总保证金
	positions, err := at.trader.GetPositions()
	if err != nil {
		return nil, fmt.Errorf("获取持仓失败: %w", err)
	}

	totalMarginUsed := 0.0
	totalUnrealizedPnL := 0.0
	for _, pos := range positions {
		markPrice := pos["markPrice"].(float64)
		quantity := pos["positionAmt"].(float64)
		if quantity < 0 {
			quantity = -quantity
		}
		unrealizedPnl := pos["unRealizedProfit"].(float64)
		totalUnrealizedPnL += unrealizedPnl

		leverage := 10
		if lev, ok := pos["leverage"].(float64); ok {
			leverage = int(lev)
		}
		marginUsed := (quantity * markPrice) / float64(leverage)
		totalMarginUsed += marginUsed
	}

	totalPnL := totalEquity - at.initialBalance
	totalPnLPct := 0.0
	if at.initialBalance > 0 {
		totalPnLPct = (totalPnL / at.initialBalance) * 100
	}

	marginUsedPct := 0.0
	if totalEquity > 0 {
		marginUsedPct = (totalMarginUsed / totalEquity) * 100
	}

	return map[string]interface{}{
		// 核心字段
		"total_equity":      totalEquity,           // 账户净值 = wallet + unrealized
		"wallet_balance":    totalWalletBalance,    // 钱包余额（不含未实现盈亏）
		"unrealized_profit": totalUnrealizedProfit, // 未实现盈亏（从API）
		"available_balance": availableBalance,      // 可用余额

		// 盈亏统计
		"total_pnl":            totalPnL,           // 总盈亏 = equity - initial
		"total_pnl_pct":        totalPnLPct,        // 总盈亏百分比
		"total_unrealized_pnl": totalUnrealizedPnL, // 未实现盈亏（从持仓计算）
		"initial_balance":      at.initialBalance,  // 初始余额
		"daily_pnl":            at.dailyPnL,        // 日盈亏

		// 持仓信息
		"position_count":  len(positions),  // 持仓数量
		"margin_used":     totalMarginUsed, // 保证金占用
		"margin_used_pct": marginUsedPct,   // 保证金使用率
	}, nil
}

// GetPositions 获取持仓列表（用于API）
func (at *AutoTrader) GetPositions() ([]map[string]interface{}, error) {
	positions, err := at.trader.GetPositions()
	if err != nil {
		return nil, fmt.Errorf("获取持仓失败: %w", err)
	}

	var result []map[string]interface{}
	for _, pos := range positions {
		symbol := pos["symbol"].(string)
		side := pos["side"].(string)
		entryPrice := pos["entryPrice"].(float64)
		markPrice := pos["markPrice"].(float64)
		quantity := pos["positionAmt"].(float64)
		if quantity < 0 {
			quantity = -quantity
		}
		unrealizedPnl := pos["unRealizedProfit"].(float64)
		liquidationPrice := pos["liquidationPrice"].(float64)

		leverage := 10
		if lev, ok := pos["leverage"].(float64); ok {
			leverage = int(lev)
		}

		// 计算占用保证金
		marginUsed := (quantity * markPrice) / float64(leverage)

		// 计算盈亏百分比（基于保证金）
		pnlPct := calculatePnLPercentage(unrealizedPnl, marginUsed)

		result = append(result, map[string]interface{}{
			"symbol":             symbol,
			"side":               side,
			"entry_price":        entryPrice,
			"mark_price":         markPrice,
			"quantity":           quantity,
			"leverage":           leverage,
			"unrealized_pnl":     unrealizedPnl,
			"unrealized_pnl_pct": pnlPct,
			"liquidation_price":  liquidationPrice,
			"margin_used":        marginUsed,
		})
	}

	return result, nil
}

// calculatePnLPercentage 计算盈亏百分比（基于保证金，自动考虑杠杆）
// 收益率 = 未实现盈亏 / 保证金 × 100%
func calculatePnLPercentage(unrealizedPnl, marginUsed float64) float64 {
	if marginUsed > 0 {
		return (unrealizedPnl / marginUsed) * 100
	}
	return 0.0
}

// sortDecisionsByPriority 对决策排序：先平仓，再开仓，最后hold/wait
// 这样可以避免换仓时仓位叠加超限
func sortDecisionsByPriority(decisions []decision.Decision) []decision.Decision {
	if len(decisions) <= 1 {
		return decisions
	}

	// 定义优先级
	getActionPriority := func(action string) int {
		switch action {
		case "close_long", "close_short", "partial_close":
			return 1 // 最高优先级：先平仓（包括部分平仓）
		case "update_stop_loss", "update_take_profit":
			return 2 // 调整持仓止盈止损
		case "open_long", "open_short":
			return 3 // 次优先级：后开仓
		case "hold", "wait":
			return 4 // 最低优先级：观望
		default:
			return 999 // 未知动作放最后
		}
	}

	// 复制决策列表
	sorted := make([]decision.Decision, len(decisions))
	copy(sorted, decisions)

	// 按优先级排序
	for i := 0; i < len(sorted)-1; i++ {
		for j := i + 1; j < len(sorted); j++ {
			if getActionPriority(sorted[i].Action) > getActionPriority(sorted[j].Action) {
				sorted[i], sorted[j] = sorted[j], sorted[i]
			}
		}
	}

	return sorted
}

// getCandidateCoins 获取交易员的候选币种列表
func (at *AutoTrader) getCandidateCoins() ([]decision.CandidateCoin, error) {
	if len(at.tradingCoins) == 0 {
		// 使用数据库配置的默认币种列表
		var candidateCoins []decision.CandidateCoin

		if len(at.defaultCoins) > 0 {
			// 使用数据库中配置的默认币种
			for _, coin := range at.defaultCoins {
				symbol := normalizeSymbol(coin)
				candidateCoins = append(candidateCoins, decision.CandidateCoin{
					Symbol:  symbol,
					Sources: []string{"default"}, // 标记为数据库默认币种
				})
			}
			log.Printf("📋 [%s] 使用数据库默认币种: %d个币种 %v",
				at.name, len(candidateCoins), at.defaultCoins)
			return candidateCoins, nil
		} else {
			// 如果数据库中没有配置默认币种，则使用AI500+OI Top作为fallback
			const ai500Limit = 20 // AI500取前20个评分最高的币种

			mergedPool, err := pool.GetMergedCoinPool(ai500Limit)
			if err != nil {
				return nil, fmt.Errorf("获取合并币种池失败: %w", err)
			}

			// 构建候选币种列表（包含来源信息）
			for _, symbol := range mergedPool.AllSymbols {
				sources := mergedPool.SymbolSources[symbol]
				candidateCoins = append(candidateCoins, decision.CandidateCoin{
					Symbol:  symbol,
					Sources: sources, // "ai500" 和/或 "oi_top"
				})
			}

			log.Printf("📋 [%s] 数据库无默认币种配置，使用AI500+OI Top: AI500前%d + OI_Top20 = 总计%d个候选币种",
				at.name, ai500Limit, len(candidateCoins))
			return candidateCoins, nil
		}
	} else {
		// 使用自定义币种列表
		var candidateCoins []decision.CandidateCoin
		for _, coin := range at.tradingCoins {
			// 确保币种格式正确（转为大写USDT交易对）
			symbol := normalizeSymbol(coin)
			candidateCoins = append(candidateCoins, decision.CandidateCoin{
				Symbol:  symbol,
				Sources: []string{"custom"}, // 标记为自定义来源
			})
		}

		log.Printf("📋 [%s] 使用自定义币种: %d个币种 %v",
			at.name, len(candidateCoins), at.tradingCoins)
		return candidateCoins, nil
	}
}

// normalizeSymbol 标准化币种符号（确保以USDT结尾）
func normalizeSymbol(symbol string) string {
	// 转为大写
	symbol = strings.ToUpper(strings.TrimSpace(symbol))

	// 确保以USDT结尾
	if !strings.HasSuffix(symbol, "USDT") {
		symbol = symbol + "USDT"
	}

	return symbol
}

// 启动回撤监控
func (at *AutoTrader) startDrawdownMonitor() {
	at.monitorWg.Add(1)
	go func() {
		defer at.monitorWg.Done()

		ticker := time.NewTicker(1 * time.Minute) // 每分钟检查一次
		defer ticker.Stop()

		log.Println("📊 启动持仓回撤监控（每分钟检查一次）")

		for {
			select {
			case <-ticker.C:
				at.checkPositionDrawdown()
			case <-at.stopMonitorCh:
				log.Println("⏹ 停止持仓回撤监控")
				return
			}
		}
	}()
}

// 检查持仓回撤情况
func (at *AutoTrader) checkPositionDrawdown() {
	// 获取当前持仓
	positions, err := at.trader.GetPositions()
	if err != nil {
		log.Printf("❌ 回撤监控：获取持仓失败: %v", err)
		return
	}

	for _, pos := range positions {
		symbol := pos["symbol"].(string)
		side := pos["side"].(string)
		entryPrice := pos["entryPrice"].(float64)
		markPrice := pos["markPrice"].(float64)
		quantity := pos["positionAmt"].(float64)
		if quantity < 0 {
			quantity = -quantity // 空仓数量为负，转为正数
		}

		// 计算当前盈亏百分比
		leverage := 10 // 默认值
		if lev, ok := pos["leverage"].(float64); ok {
			leverage = int(lev)
		}

		var currentPnLPct float64
		if side == "long" {
			currentPnLPct = ((markPrice - entryPrice) / entryPrice) * float64(leverage) * 100
		} else {
			currentPnLPct = ((entryPrice - markPrice) / entryPrice) * float64(leverage) * 100
		}

<<<<<<< HEAD
		// 获取该持仓的历史最高收益
		at.peakPnLCacheMutex.RLock()
		peakPnLPct, exists := at.peakPnLCache[symbol]
=======
		// 构造持仓唯一标识（区分多空）
		posKey := symbol + "_" + side

		// 获取该持仓的历史最高收益
		at.peakPnLCacheMutex.RLock()
		peakPnLPct, exists := at.peakPnLCache[posKey]
>>>>>>> bfb409e8
		at.peakPnLCacheMutex.RUnlock()

		if !exists {
			// 如果没有历史最高记录，使用当前盈亏作为初始值
			peakPnLPct = currentPnLPct
<<<<<<< HEAD
			at.UpdatePeakPnL(symbol, currentPnLPct)
		} else {
			// 更新峰值缓存
			at.UpdatePeakPnL(symbol, currentPnLPct)
=======
			at.UpdatePeakPnL(symbol, side, currentPnLPct)
		} else {
			// 更新峰值缓存
			at.UpdatePeakPnL(symbol, side, currentPnLPct)
>>>>>>> bfb409e8
		}

		// 计算回撤（从最高点下跌的幅度）
		var drawdownPct float64
		if peakPnLPct > 0 && currentPnLPct < peakPnLPct {
			drawdownPct = ((peakPnLPct - currentPnLPct) / peakPnLPct) * 100
		}

		// 检查平仓条件：收益大于5%且回撤超过40%
		if currentPnLPct > 5.0 && drawdownPct >= 40.0 {
			log.Printf("🚨 触发回撤平仓条件: %s %s | 当前收益: %.2f%% | 最高收益: %.2f%% | 回撤: %.2f%%",
				symbol, side, currentPnLPct, peakPnLPct, drawdownPct)

			// 执行平仓
			if err := at.emergencyClosePosition(symbol, side); err != nil {
				log.Printf("❌ 回撤平仓失败 (%s %s): %v", symbol, side, err)
			} else {
				log.Printf("✅ 回撤平仓成功: %s %s", symbol, side)
<<<<<<< HEAD
				// 平仓后清理该symbol的缓存
				at.ClearPeakPnLCache(symbol)
=======
				// 平仓后清理该持仓的缓存
				at.ClearPeakPnLCache(symbol, side)
>>>>>>> bfb409e8
			}
		} else if currentPnLPct > 5.0 {
			// 记录接近平仓条件的情况（用于调试）
			log.Printf("📊 回撤监控: %s %s | 收益: %.2f%% | 最高: %.2f%% | 回撤: %.2f%%",
				symbol, side, currentPnLPct, peakPnLPct, drawdownPct)
		}
	}
}

// 紧急平仓函数
func (at *AutoTrader) emergencyClosePosition(symbol, side string) error {
	switch side {
	case "long":
		order, err := at.trader.CloseLong(symbol, 0) // 0 = 全部平仓
		if err != nil {
			return err
		}
		log.Printf("✅ 紧急平多仓成功，订单ID: %v", order["orderId"])
	case "short":
		order, err := at.trader.CloseShort(symbol, 0) // 0 = 全部平仓
		if err != nil {
			return err
		}
		log.Printf("✅ 紧急平空仓成功，订单ID: %v", order["orderId"])
	default:
		return fmt.Errorf("未知的持仓方向: %s", side)
	}

	return nil
}

// GetPeakPnLCache 获取最高收益缓存
func (at *AutoTrader) GetPeakPnLCache() map[string]float64 {
	at.peakPnLCacheMutex.RLock()
	defer at.peakPnLCacheMutex.RUnlock()

	// 返回缓存的副本
	cache := make(map[string]float64)
	for k, v := range at.peakPnLCache {
		cache[k] = v
	}
	return cache
}

// UpdatePeakPnL 更新最高收益缓存
<<<<<<< HEAD
func (at *AutoTrader) UpdatePeakPnL(symbol string, currentPnLPct float64) {
	at.peakPnLCacheMutex.Lock()
	defer at.peakPnLCacheMutex.Unlock()

	if peak, exists := at.peakPnLCache[symbol]; exists {
		// 更新峰值（如果是多头，取较大值；如果是空头，currentPnLPct为负，也要比较）
		if currentPnLPct > peak {
			at.peakPnLCache[symbol] = currentPnLPct
		}
	} else {
		// 首次记录
		at.peakPnLCache[symbol] = currentPnLPct
	}
}

// ClearPeakPnLCache 清除指定symbol的峰值缓存
func (at *AutoTrader) ClearPeakPnLCache(symbol string) {
	at.peakPnLCacheMutex.Lock()
	defer at.peakPnLCacheMutex.Unlock()

	delete(at.peakPnLCache, symbol)
=======
func (at *AutoTrader) UpdatePeakPnL(symbol, side string, currentPnLPct float64) {
	at.peakPnLCacheMutex.Lock()
	defer at.peakPnLCacheMutex.Unlock()

	posKey := symbol + "_" + side
	if peak, exists := at.peakPnLCache[posKey]; exists {
		// 更新峰值（如果是多头，取较大值；如果是空头，currentPnLPct为负，也要比较）
		if currentPnLPct > peak {
			at.peakPnLCache[posKey] = currentPnLPct
		}
	} else {
		// 首次记录
		at.peakPnLCache[posKey] = currentPnLPct
	}
}

// ClearPeakPnLCache 清除指定持仓的峰值缓存
func (at *AutoTrader) ClearPeakPnLCache(symbol, side string) {
	at.peakPnLCacheMutex.Lock()
	defer at.peakPnLCacheMutex.Unlock()

	posKey := symbol + "_" + side
	delete(at.peakPnLCache, posKey)
>>>>>>> bfb409e8
}<|MERGE_RESOLUTION|>--- conflicted
+++ resolved
@@ -97,18 +97,6 @@
 	lastResetTime         time.Time
 	stopUntil             time.Time
 	isRunning             bool
-<<<<<<< HEAD
-	startTime             time.Time        // 系统启动时间
-	callCount             int              // AI调用次数
-	positionFirstSeenTime map[string]int64 // 持仓首次出现时间 (symbol_side -> timestamp毫秒)
-	stopMonitorCh         chan struct{}    // 用于停止监控goroutine
-	monitorWg             sync.WaitGroup   // 用于等待监控goroutine结束
-	peakPnLCache      map[string]float64 	 // 最高收益缓存 (symbol -> 峰值盈亏百分比)
-	peakPnLCacheMutex sync.RWMutex // 缓存读写锁
-	lastBalanceSyncTime   time.Time        // 上次余额同步时间
-	database              interface{}      // 数据库引用（用于自动更新余额）
-	userID                string           // 用户ID
-=======
 	startTime             time.Time          // 系统启动时间
 	callCount             int                // AI调用次数
 	positionFirstSeenTime map[string]int64   // 持仓首次出现时间 (symbol_side -> timestamp毫秒)
@@ -119,7 +107,6 @@
 	lastBalanceSyncTime   time.Time          // 上次余额同步时间
 	database              interface{}        // 数据库引用（用于自动更新余额）
 	userID                string             // 用户ID
->>>>>>> bfb409e8
 }
 
 // NewAutoTrader 创建自动交易器
@@ -265,9 +252,6 @@
 	// 启动回撤监控
 	at.startDrawdownMonitor()
 
-	// 启动回撤监控
-	at.startDrawdownMonitor()
-
 	ticker := time.NewTicker(at.config.ScanInterval)
 	defer ticker.Stop()
 
@@ -463,11 +447,7 @@
 		})
 	}
 
-<<<<<<< HEAD
-						log.Print(strings.Repeat("=", 70))
-=======
 	log.Print(strings.Repeat("=", 70))
->>>>>>> bfb409e8
 	for _, coin := range ctx.CandidateCoins {
 		record.CandidateCoins = append(record.CandidateCoins, coin.Symbol)
 	}
@@ -503,19 +483,11 @@
 
 		// 打印系统提示词和AI思维链（即使有错误，也要输出以便调试）
 		if decision != nil {
-<<<<<<< HEAD
-				log.Print("\n" + strings.Repeat("=", 70) + "\n")
-				log.Printf("📋 系统提示词 [模板: %s] (错误情况)", at.systemPromptTemplate)
-				log.Println(strings.Repeat("=", 70))
-				log.Println(decision.SystemPrompt)
-				log.Println(strings.Repeat("=", 70))
-=======
 			log.Print("\n" + strings.Repeat("=", 70) + "\n")
 			log.Printf("📋 系统提示词 [模板: %s] (错误情况)", at.systemPromptTemplate)
 			log.Println(strings.Repeat("=", 70))
 			log.Println(decision.SystemPrompt)
 			log.Println(strings.Repeat("=", 70))
->>>>>>> bfb409e8
 
 			if decision.CoTTrace != "" {
 				log.Print("\n" + strings.Repeat("-", 70) + "\n")
@@ -554,15 +526,9 @@
 	//     }
 	// }
 	log.Println()
-<<<<<<< HEAD
-				log.Print(strings.Repeat("-", 70))
-	// 8. 对决策排序：确保先平仓后开仓（防止仓位叠加超限）
-				log.Print(strings.Repeat("-", 70))
-=======
 	log.Print(strings.Repeat("-", 70))
 	// 8. 对决策排序：确保先平仓后开仓（防止仓位叠加超限）
 	log.Print(strings.Repeat("-", 70))
->>>>>>> bfb409e8
 
 	// 8. 对决策排序：确保先平仓后开仓（防止仓位叠加超限）
 	sortedDecisions := sortDecisionsByPriority(decision.Decisions)
@@ -654,17 +620,6 @@
 		if quantity < 0 {
 			quantity = -quantity // 空仓数量为负，转为正数
 		}
-<<<<<<< HEAD
-
-		// 跳过已平仓的持仓（quantity = 0），防止"幽灵持仓"传递给AI
-		if quantity == 0 {
-			continue
-		}
-
-		unrealizedPnl := pos["unRealizedProfit"].(float64)
-		liquidationPrice := pos["liquidationPrice"].(float64)
-=======
->>>>>>> bfb409e8
 
 		// 跳过已平仓的持仓（quantity = 0），防止"幽灵持仓"传递给AI
 		if quantity == 0 {
@@ -1055,10 +1010,6 @@
 		return fmt.Errorf("空单止损必须高于当前价格 (当前: %.2f, 新止损: %.2f)", marketData.CurrentPrice, decision.NewStopLoss)
 	}
 
-<<<<<<< HEAD
-	// 取消旧的止损单（避免多个止损单共存）
-	if err := at.trader.CancelStopOrders(decision.Symbol); err != nil {
-=======
 	// ⚠️ 防御性检查：检测是否存在双向持仓（不应该出现，但提供保护）
 	var hasOppositePosition bool
 	oppositeSide := ""
@@ -1083,7 +1034,6 @@
 	// 取消旧的止损单（只删除止损单，不影响止盈单）
 	// 注意：如果存在双向持仓，这会删除两个方向的止损单
 	if err := at.trader.CancelStopLossOrders(decision.Symbol); err != nil {
->>>>>>> bfb409e8
 		log.Printf("  ⚠ 取消旧止损单失败: %v", err)
 		// 不中断执行，继续设置新止损
 	}
@@ -1144,10 +1094,6 @@
 		return fmt.Errorf("空单止盈必须低于当前价格 (当前: %.2f, 新止盈: %.2f)", marketData.CurrentPrice, decision.NewTakeProfit)
 	}
 
-<<<<<<< HEAD
-	// 取消旧的止盈单（避免多个止盈单共存）
-	if err := at.trader.CancelStopOrders(decision.Symbol); err != nil {
-=======
 	// ⚠️ 防御性检查：检测是否存在双向持仓（不应该出现，但提供保护）
 	var hasOppositePosition bool
 	oppositeSide := ""
@@ -1172,7 +1118,6 @@
 	// 取消旧的止盈单（只删除止盈单，不影响止损单）
 	// 注意：如果存在双向持仓，这会删除两个方向的止盈单
 	if err := at.trader.CancelTakeProfitOrders(decision.Symbol); err != nil {
->>>>>>> bfb409e8
 		log.Printf("  ⚠ 取消旧止盈单失败: %v", err)
 		// 不中断执行，继续设置新止盈
 	}
@@ -1235,8 +1180,6 @@
 	closeQuantity := totalQuantity * (decision.ClosePercentage / 100.0)
 	actionRecord.Quantity = closeQuantity
 
-<<<<<<< HEAD
-=======
 	// ✅ Layer 2: 最小仓位检查（防止产生小额剩余）
 	markPrice, ok := targetPosition["markPrice"].(float64)
 	if !ok || markPrice <= 0 {
@@ -1268,7 +1211,6 @@
 		}
 	}
 
->>>>>>> bfb409e8
 	// 执行平仓
 	var order map[string]interface{}
 	if positionSide == "LONG" {
@@ -1286,12 +1228,6 @@
 		actionRecord.OrderID = orderID
 	}
 
-<<<<<<< HEAD
-	remainingQuantity := totalQuantity - closeQuantity
-	log.Printf("  ✓ 部分平仓成功: 平仓 %.4f (%.1f%%), 剩余 %.4f",
-		closeQuantity, decision.ClosePercentage, remainingQuantity)
-
-=======
 	log.Printf("  ✓ 部分平仓成功: 平仓 %.4f (%.1f%%), 剩余 %.4f",
 		closeQuantity, decision.ClosePercentage, remainingQuantity)
 
@@ -1321,7 +1257,6 @@
 		log.Printf("  → 建议: 在 partial_close 决策中包含 new_stop_loss 和 new_take_profit 字段")
 	}
 
->>>>>>> bfb409e8
 	return nil
 }
 
@@ -1698,34 +1633,21 @@
 			currentPnLPct = ((entryPrice - markPrice) / entryPrice) * float64(leverage) * 100
 		}
 
-<<<<<<< HEAD
-		// 获取该持仓的历史最高收益
-		at.peakPnLCacheMutex.RLock()
-		peakPnLPct, exists := at.peakPnLCache[symbol]
-=======
 		// 构造持仓唯一标识（区分多空）
 		posKey := symbol + "_" + side
 
 		// 获取该持仓的历史最高收益
 		at.peakPnLCacheMutex.RLock()
 		peakPnLPct, exists := at.peakPnLCache[posKey]
->>>>>>> bfb409e8
 		at.peakPnLCacheMutex.RUnlock()
 
 		if !exists {
 			// 如果没有历史最高记录，使用当前盈亏作为初始值
 			peakPnLPct = currentPnLPct
-<<<<<<< HEAD
-			at.UpdatePeakPnL(symbol, currentPnLPct)
-		} else {
-			// 更新峰值缓存
-			at.UpdatePeakPnL(symbol, currentPnLPct)
-=======
 			at.UpdatePeakPnL(symbol, side, currentPnLPct)
 		} else {
 			// 更新峰值缓存
 			at.UpdatePeakPnL(symbol, side, currentPnLPct)
->>>>>>> bfb409e8
 		}
 
 		// 计算回撤（从最高点下跌的幅度）
@@ -1744,13 +1666,8 @@
 				log.Printf("❌ 回撤平仓失败 (%s %s): %v", symbol, side, err)
 			} else {
 				log.Printf("✅ 回撤平仓成功: %s %s", symbol, side)
-<<<<<<< HEAD
-				// 平仓后清理该symbol的缓存
-				at.ClearPeakPnLCache(symbol)
-=======
 				// 平仓后清理该持仓的缓存
 				at.ClearPeakPnLCache(symbol, side)
->>>>>>> bfb409e8
 			}
 		} else if currentPnLPct > 5.0 {
 			// 记录接近平仓条件的情况（用于调试）
@@ -1796,29 +1713,6 @@
 }
 
 // UpdatePeakPnL 更新最高收益缓存
-<<<<<<< HEAD
-func (at *AutoTrader) UpdatePeakPnL(symbol string, currentPnLPct float64) {
-	at.peakPnLCacheMutex.Lock()
-	defer at.peakPnLCacheMutex.Unlock()
-
-	if peak, exists := at.peakPnLCache[symbol]; exists {
-		// 更新峰值（如果是多头，取较大值；如果是空头，currentPnLPct为负，也要比较）
-		if currentPnLPct > peak {
-			at.peakPnLCache[symbol] = currentPnLPct
-		}
-	} else {
-		// 首次记录
-		at.peakPnLCache[symbol] = currentPnLPct
-	}
-}
-
-// ClearPeakPnLCache 清除指定symbol的峰值缓存
-func (at *AutoTrader) ClearPeakPnLCache(symbol string) {
-	at.peakPnLCacheMutex.Lock()
-	defer at.peakPnLCacheMutex.Unlock()
-
-	delete(at.peakPnLCache, symbol)
-=======
 func (at *AutoTrader) UpdatePeakPnL(symbol, side string, currentPnLPct float64) {
 	at.peakPnLCacheMutex.Lock()
 	defer at.peakPnLCacheMutex.Unlock()
@@ -1842,5 +1736,4 @@
 
 	posKey := symbol + "_" + side
 	delete(at.peakPnLCache, posKey)
->>>>>>> bfb409e8
 }