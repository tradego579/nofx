--- conflicted
+++ resolved
@@ -23,21 +23,6 @@
 // ConfigFile 配置文件结构，只包含需要同步到数据库的字段
 // TODO 现在与config.Config相同，未来会被替换， 现在为了兼容性不得不保留当前文件
 type ConfigFile struct {
-<<<<<<< HEAD
-	BetaMode           bool              `json:"beta_mode"`
-	APIServerPort      int               `json:"api_server_port"`
-	UseDefaultCoins    bool              `json:"use_default_coins"`
-	DefaultCoins       []string          `json:"default_coins"`
-	CoinPoolAPIURL     string            `json:"coin_pool_api_url"`
-	OITopAPIURL        string            `json:"oi_top_api_url"`
-	MaxDailyLoss       float64           `json:"max_daily_loss"`
-	MaxDrawdown        float64           `json:"max_drawdown"`
-	StopTradingMinutes int               `json:"stop_trading_minutes"`
-	Leverage           LeverageConfig    `json:"leverage"`
-	JWTSecret          string            `json:"jwt_secret"`
-	DataKLineTime      string            `json:"data_k_line_time"`
-	Log                *config.LogConfig `json:"log"` // 日志配置
-=======
 	BetaMode           bool                  `json:"beta_mode"`
 	APIServerPort      int                   `json:"api_server_port"`
 	UseDefaultCoins    bool                  `json:"use_default_coins"`
@@ -51,7 +36,6 @@
 	JWTSecret          string                `json:"jwt_secret"`
 	DataKLineTime      string                `json:"data_k_line_time"`
 	Log                *config.LogConfig     `json:"log"` // 日志配置
->>>>>>> 9933e316
 }
 
 // loadConfigFile 读取并解析config.json文件
@@ -78,7 +62,7 @@
 }
 
 // syncConfigToDatabase 将配置同步到数据库
-func syncConfigToDatabase(database config.DatabaseInterface, configFile *ConfigFile) error {
+func syncConfigToDatabase(database *config.Database, configFile *ConfigFile) error {
 	if configFile == nil {
 		return nil
 	}
@@ -132,7 +116,7 @@
 }
 
 // loadBetaCodesToDatabase 加载内测码文件到数据库
-func loadBetaCodesToDatabase(database config.DatabaseInterface) error {
+func loadBetaCodesToDatabase(database *config.Database) error {
 	betaCodeFile := "beta_codes.txt"
 
 	// 检查内测码文件是否存在
@@ -172,8 +156,6 @@
 	fmt.Println("╚════════════════════════════════════════════════════════════╝")
 	fmt.Println()
 
-<<<<<<< HEAD
-=======
 	// Load environment variables from .env file if present (for local/dev runs)
 	// In Docker Compose, variables are injected by the runtime and this is harmless.
 	_ = godotenv.Load()
@@ -184,36 +166,27 @@
 		dbPath = os.Args[1]
 	}
 
->>>>>>> 9933e316
 	// 读取配置文件
 	configFile, err := loadConfigFile()
 	if err != nil {
 		log.Fatalf("❌ 读取config.json失败: %v", err)
 	}
 
-	log.Printf("📋 初始化配置数据库 (PostgreSQL)")
-	database, err := config.NewDatabase()
+	log.Printf("📋 初始化配置数据库: %s", dbPath)
+	database, err := config.NewDatabase(dbPath)
 	if err != nil {
 		log.Fatalf("❌ 初始化数据库失败: %v", err)
 	}
 	defer database.Close()
 
-<<<<<<< HEAD
-	// 初始化加密服务（用于敏感数据加密存储与传输）
-	cryptoService, err := crypto.NewCryptoService("keys/rsa_private.key")
-=======
 	// 初始化加密服务
 	log.Printf("🔐 初始化加密服务...")
 	cryptoService, err := crypto.NewCryptoService("secrets/rsa_key")
->>>>>>> 9933e316
 	if err != nil {
 		log.Fatalf("❌ 初始化加密服务失败: %v", err)
 	}
 	database.SetCryptoService(cryptoService)
-<<<<<<< HEAD
-=======
 	log.Printf("✅ 加密服务初始化成功")
->>>>>>> 9933e316
 
 	// 同步config.json到数据库
 	if err := syncConfigToDatabase(database, configFile); err != nil {
@@ -230,16 +203,6 @@
 	useDefaultCoins := useDefaultCoinsStr == "true"
 	apiPortStr, _ := database.GetSystemConfig("api_server_port")
 
-<<<<<<< HEAD
-	// 设置JWT密钥
-	jwtSecret, _ := database.GetSystemConfig("jwt_secret")
-	if jwtSecret == "" {
-		jwtSecret = "your-jwt-secret-key-change-in-production-make-it-long-and-random"
-		log.Printf("⚠️  使用默认JWT密钥，建议在生产环境中配置")
-	}
-	auth.SetJWTSecret(jwtSecret)
-
-=======
 	// 设置JWT密钥（优先使用环境变量）
 	jwtSecret := strings.TrimSpace(os.Getenv("JWT_SECRET"))
 	if jwtSecret == "" {
@@ -258,7 +221,6 @@
 
 	// 管理员模式下需要管理员密码，缺失则退出
 
->>>>>>> 9933e316
 	log.Printf("✓ 配置数据库初始化成功")
 	fmt.Println()
 
