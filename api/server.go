--- conflicted
+++ resolved
@@ -17,7 +17,6 @@
 	"strconv"
 	"strings"
 	"time"
-
 	"github.com/gin-gonic/gin"
 	"github.com/google/uuid"
 )
@@ -117,12 +116,9 @@
 		// 需要认证的路由
 		protected := api.Group("/", s.authMiddleware())
 		{
-<<<<<<< HEAD
-=======
 			// 注销（加入黑名单）
 			protected.POST("/logout", s.handleLogout)
 
->>>>>>> bfb409e8
 			// 服务器IP查询（需要认证，用于白名单配置）
 			protected.GET("/server-ip", s.handleGetServerIP)
 
@@ -210,8 +206,6 @@
 
 // handleGetServerIP 获取服务器IP地址（用于白名单配置）
 func (s *Server) handleGetServerIP(c *gin.Context) {
-<<<<<<< HEAD
-=======
 
 	// 首先尝试从Hook获取用户专用IP
 	userIP := hook.HookExec[hook.IpResult](hook.GETIP, c.GetString("user_id"))
@@ -223,7 +217,6 @@
 		return
 	}
 
->>>>>>> bfb409e8
 	// 尝试通过第三方API获取公网IP
 	publicIP := getPublicIPFromAPI()
 
@@ -563,11 +556,7 @@
 
 		switch req.ExchangeID {
 		case "binance":
-<<<<<<< HEAD
-			tempTrader = trader.NewFuturesTrader(exchangeCfg.APIKey, exchangeCfg.SecretKey)
-=======
 			tempTrader = trader.NewFuturesTrader(exchangeCfg.APIKey, exchangeCfg.SecretKey, userID)
->>>>>>> bfb409e8
 		case "hyperliquid":
 			tempTrader, createErr = trader.NewHyperliquidTrader(
 				exchangeCfg.APIKey, // private key
@@ -721,15 +710,12 @@
 		scanIntervalMinutes = existingTrader.ScanIntervalMinutes // 保持原值
 	} else if scanIntervalMinutes < 3 {
 		scanIntervalMinutes = 3
-<<<<<<< HEAD
-=======
 	}
 
 	// 设置提示词模板，允许更新
 	systemPromptTemplate := req.SystemPromptTemplate
 	if systemPromptTemplate == "" {
 		systemPromptTemplate = existingTrader.SystemPromptTemplate // 如果请求中没有提供，保持原值
->>>>>>> bfb409e8
 	}
 
 	// 更新交易员配置
@@ -811,12 +797,9 @@
 		return
 	}
 
-<<<<<<< HEAD
-=======
 	// 获取模板名称
 	templateName := traderRecord.SystemPromptTemplate
 
->>>>>>> bfb409e8
 	trader, err := s.traderManager.GetTrader(traderID)
 	if err != nil {
 		c.JSON(http.StatusNotFound, gin.H{"error": "交易员不存在"})
@@ -947,11 +930,7 @@
 
 	switch traderConfig.ExchangeID {
 	case "binance":
-<<<<<<< HEAD
-		tempTrader = trader.NewFuturesTrader(exchangeCfg.APIKey, exchangeCfg.SecretKey)
-=======
 		tempTrader = trader.NewFuturesTrader(exchangeCfg.APIKey, exchangeCfg.SecretKey, userID)
->>>>>>> bfb409e8
 	case "hyperliquid":
 		tempTrader, createErr = trader.NewHyperliquidTrader(
 			exchangeCfg.APIKey,
@@ -1017,15 +996,9 @@
 	}
 
 	// 重新加载交易员到内存
-<<<<<<< HEAD
-	err = s.traderManager.LoadUserTraders(s.database, userID)
-	if err != nil {
-		log.Printf("⚠️ 重新加载用户交易员到内存失败: %v", err)
-=======
 	err = s.traderManager.LoadTraderByID(s.database, userID, traderID)
 	if err != nil {
 		log.Printf("⚠️ 重新加载交易员到内存失败: %v", err)
->>>>>>> bfb409e8
 	}
 
 	log.Printf("✅ 已同步余额: %.2f → %.2f USDT (%s %.2f%%)", oldBalance, actualBalance, changeType, changePercent)
@@ -2357,8 +2330,6 @@
 	}
 
 	c.JSON(http.StatusOK, result)
-<<<<<<< HEAD
-=======
 }
 
 // reloadPromptTemplatesWithLog 重新加载提示词模板并记录日志
@@ -2373,5 +2344,4 @@
 	} else {
 		log.Printf("✓ 已重新加载系统提示词模板 [当前使用: %s]", templateName)
 	}
->>>>>>> bfb409e8
 }