--- conflicted
+++ resolved
@@ -33,8 +33,6 @@
 config.db*
 nofx.db
 configbak.json
-<<<<<<< HEAD
-=======
 
 # 生产配置
 nginx/
@@ -45,7 +43,6 @@
 keys/
 *.key
 *.pem
->>>>>>> 043798ae
 
 # 决策日志
 decision_logs/
