# 🤖 NOFX - Agentic Trading OS

[![Go Version](https://img.shields.io/badge/Go-1.21+-00ADD8?style=flat&logo=go)](https://golang.org/)
[![React](https://img.shields.io/badge/React-18+-61DAFB?style=flat&logo=react)](https://reactjs.org/)
[![TypeScript](https://img.shields.io/badge/TypeScript-5.0+-3178C6?style=flat&logo=typescript)](https://www.typescriptlang.org/)
[![License](https://img.shields.io/badge/License-MIT-green.svg)](LICENSE)
[![Backed by Amber.ac](https://img.shields.io/badge/Backed%20by-Amber.ac-orange.svg)](https://amber.ac)

**Languages:** [English](README.md) | [中文](docs/i18n/zh-CN/README.md) | [Українська](docs/i18n/uk/README.md) | [Русский](docs/i18n/ru/README.md)

**Official Twitter:** [@nofx_ai](https://x.com/nofx_ai)

**📚 Documentation:** [Docs Home](docs/README.md) | [Getting Started](docs/getting-started/README.md) | [Changelog](CHANGELOG.md) | [Contributing](CONTRIBUTING.md) | [Security](SECURITY.md)

---

## 📑 Table of Contents

- [🚀 Universal AI Trading Operating System](#-universal-ai-trading-operating-system)
- [👥 Developer Community](#-developer-community)
- [🆕 What's New](#-whats-new-latest-update)
- [📸 Screenshots](#-screenshots)
- [✨ Current Implementation](#-current-implementation---crypto-markets)
- [🔮 Roadmap](#-roadmap---universal-market-expansion)
- [🏗️ Technical Architecture](#️-technical-architecture)
- [💰 Register Binance Account](#-register-binance-account-save-on-fees)
- [🚀 Quick Start](#-quick-start)
- [📖 AI Decision Flow](#-ai-decision-flow)
- [🧠 AI Self-Learning](#-ai-self-learning-example)
- [📊 Web Interface Features](#-web-interface-features)
- [🎛️ API Endpoints](#️-api-endpoints)
- [⚠️ Important Risk Warnings](#️-important-risk-warnings)
- [🛠️ Common Issues](#️-common-issues)
- [📈 Performance Tips](#-performance-optimization-tips)
- [🔄 Changelog](#-changelog)
- [📄 License](#-license)
- [🤝 Contributing](#-contributing)

---

## 🚀 Universal AI Trading Operating System

**NOFX** is a **universal Agentic Trading OS** built on a unified architecture. We've successfully closed the loop in crypto markets: **"Multi-Agent Decision → Unified Risk Control → Low-Latency Execution → Live/Paper Account Backtesting"**, and are now expanding this same technology stack to **stocks, futures, options, forex, and all financial markets**.

### 🎯 Core Features

- **Universal Data & Backtesting Layer**: Cross-market, cross-timeframe, cross-exchange unified representation and factor library, accumulating transferable "strategy memory"
- **Multi-Agent Self-Play & Self-Evolution**: Strategies automatically compete and select the best, continuously iterating based on account-level PnL and risk constraints
- **Integrated Execution & Risk Control**: Low-latency routing, slippage/risk control sandbox, account-level limits, one-click market switching

### 🏢 Backed by [Amber.ac](https://amber.ac)

### 👥 Core Team

- **Tinkle** - [@Web3Tinkle](https://x.com/Web3Tinkle)
- **Zack** - [@0x_ZackH](https://x.com/0x_ZackH)

### 💼 Seed Funding Round Open

We are currently raising our **seed round**. 

**For investment inquiries**, please DM **Tinkle** or **Zack** via Twitter.

**For partnerships and collaborations**, please DM our official Twitter [@nofx_ai](https://x.com/nofx_ai).

---

> ⚠️ **Risk Warning**: This system is experimental. AI auto-trading carries significant risks. Strongly recommended for learning/research purposes or testing with small amounts only!

## 👥 Developer Community

Join our Telegram developer community to discuss, share ideas, and get support:

**💬 [NOFX Developer Community](https://t.me/nofx_dev_community)**

---

## 🆕 What's New (Latest Update)

### 🚀 Multi-Exchange Support!

NOFX now supports **three major exchanges**: Binance, Hyperliquid, and Aster DEX!

#### **Hyperliquid Exchange**

A high-performance decentralized perpetual futures exchange!

**Key Features:**
- ✅ Full trading support (long/short, leverage, stop-loss/take-profit)
- ✅ Automatic precision handling (order size & price)
- ✅ Unified trader interface (seamless exchange switching)
- ✅ Support for both mainnet and testnet
- ✅ No API keys needed - just your Ethereum private key

**New Workflow:**
1. **Configure AI Models**: Add your DeepSeek/Qwen API keys through the web interface
2. **Configure Exchanges**: Set up Binance/Hyperliquid API credentials
3. **Create Traders**: Combine any AI model with any exchange to create custom traders
4. **Monitor & Control**: Start/stop traders and monitor performance in real-time

**Why This Update?**
- 🎯 **User-Friendly**: No more editing JSON files or server restarts
- 🔧 **Flexible**: Mix and match different AI models with different exchanges
- 📊 **Scalable**: Create unlimited trader combinations
- 🔒 **Secure**: Database storage with proper data management

See [Quick Start](#-quick-start) for the new setup process!

#### **Aster DEX Exchange** (NEW! v2.0.2)

A Binance-compatible decentralized perpetual futures exchange!

**Key Features:**
- ✅ Binance-style API (easy migration from Binance)
- ✅ Web3 wallet authentication (secure and decentralized)
- ✅ Full trading support with automatic precision handling
- ✅ Lower trading fees than CEX
- ✅ EVM-compatible (Ethereum, BSC, Polygon, etc.)

**Why Aster?**
- 🎯 **Binance-compatible API** - minimal code changes required
- 🔐 **API Wallet System** - separate trading wallet for security
- 💰 **Competitive fees** - lower than most centralized exchanges
- 🌐 **Multi-chain support** - trade on your preferred EVM chain

**Quick Start:**
<<<<<<< HEAD
1. Visit [Aster API Wallet](https://www.asterdex.com/en/api-wallet)
2. Connect your main wallet and create an API wallet
3. Copy the API Signer address and Private Key
4. ~~Set `"exchange": "aster"` in config.json~~ *Configure through web interface*
5. Add `"aster_user"`, `"aster_signer"`, and `"aster_private_key"`
=======
1. Register via [Aster Referral Link](https://www.asterdex.com/en/referral/fdfc0e) (get fee discounts!)
2. Visit [Aster API Wallet](https://www.asterdex.com/en/api-wallet)
3. Connect your main wallet and create an API wallet
4. Copy the API Signer address and Private Key
5. Set `"exchange": "aster"` in config.json
6. Add `"aster_user"`, `"aster_signer"`, and `"aster_private_key"`
>>>>>>> 4a8d4d92

---

## 📸 Screenshots

### 🏆 Competition Mode - Real-time AI Battle
![Competition Page](screenshots/competition-page.png)
*Multi-AI leaderboard with real-time performance comparison charts showing Qwen vs DeepSeek live trading battle*

### 📊 Trader Details - Complete Trading Dashboard
![Details Page](screenshots/details-page.png)
*Professional trading interface with equity curves, live positions, and AI decision logs with expandable input prompts & chain-of-thought reasoning*

---

## ✨ Current Implementation - Crypto Markets

NOFX is currently **fully operational in cryptocurrency markets** with the following proven capabilities:

### 🏆 Multi-Agent Competition Framework
- **Live Agent Battle**: Qwen vs DeepSeek models compete in real-time trading
- **Independent Account Management**: Each agent maintains its own decision logs and performance metrics
- **Real-time Performance Comparison**: Live ROI tracking, win rate statistics, and head-to-head analysis
- **Self-Evolution Loop**: Agents learn from their historical performance and continuously improve

### 🧠 AI Self-Learning & Optimization
- **Historical Feedback System**: Analyzes last 20 trading cycles before each decision
- **Smart Performance Analysis**:
  - Identifies best/worst performing assets
  - Calculates win rate, profit/loss ratio, average profit in real USDT terms
  - Avoids repeating mistakes (consecutive losing patterns)
  - Reinforces successful strategies (high win rate patterns)
- **Dynamic Strategy Adjustment**: AI autonomously adapts trading style based on backtest results

### 📊 Universal Market Data Layer (Crypto Implementation)
- **Multi-Timeframe Analysis**: 3-minute real-time + 4-hour trend data
- **Technical Indicators**: EMA20/50, MACD, RSI(7/14), ATR
- **Open Interest Tracking**: Market sentiment, capital flow analysis
- **Liquidity Filtering**: Auto-filters low liquidity assets (<15M USD)
- **Cross-Exchange Support**: Binance, Hyperliquid, Aster DEX with unified data interface

### 🎯 Unified Risk Control System
- **Position Limits**: Per-asset limits (Altcoins ≤1.5x equity, BTC/ETH ≤10x equity)
- **Configurable Leverage**: Dynamic leverage from 1x to 50x based on asset class and account type
- **Margin Management**: Total usage ≤90%, AI-controlled allocation
- **Risk-Reward Enforcement**: Mandatory ≥1:2 stop-loss to take-profit ratio
- **Anti-Stacking Protection**: Prevents duplicate positions in same asset/direction

### ⚡ Low-Latency Execution Engine
- **Multi-Exchange API Integration**: Binance Futures, Hyperliquid DEX, Aster DEX
- **Automatic Precision Handling**: Smart order size & price formatting per exchange
- **Priority Execution**: Close existing positions first, then open new ones
- **Slippage Control**: Pre-execution validation, real-time precision checks

### 🎨 Professional Monitoring Interface
- **Binance-Style Dashboard**: Professional dark theme with real-time updates
- **Equity Curves**: Historical account value tracking (USD/percentage toggle)
- **Performance Charts**: Multi-agent ROI comparison with live updates
- **Complete Decision Logs**: Full Chain of Thought (CoT) reasoning for every trade
- **5-Second Data Refresh**: Real-time account, position, and P/L updates

---

## 🔮 Roadmap - Universal Market Expansion

NOFX is on a mission to become the **Universal AI Trading Operating System** for all financial markets.

**Vision:** Same architecture. Same agent framework. All markets.

**Expansion Markets:**
- 📈 **Stock Markets**: US equities, A-shares, Hong Kong stocks
- 📊 **Futures Markets**: Commodity futures, index futures
- 🎯 **Options Trading**: Equity options, crypto options
- 💱 **Forex Markets**: Major currency pairs, cross rates

**Upcoming Features:**
- Enhanced AI capabilities (GPT-4, Claude 3, Gemini Pro, flexible prompt templates)
- New exchange integrations (OKX, Bybit, Lighter, EdgeX + CEX/Perp-DEX)
- Project structure refactoring (high cohesion, low coupling, SOLID principles)
- Security enhancements (AES-256 encryption for API keys, RBAC, 2FA improvements)
- User experience improvements (mobile-responsive, TradingView charts, alert system)

📖 **For detailed roadmap and timeline, see:**
- **English:** [Roadmap Documentation](docs/roadmap/README.md)
- **中文:** [路线图文档](docs/roadmap/README.zh-CN.md)

---

## 🏗️ Technical Architecture

NOFX is built with a modern, modular architecture:

- **Backend:** Go with Gin framework, SQLite database
- **Frontend:** React 18 + TypeScript + Vite + TailwindCSS
- **Multi-Exchange Support:** Binance, Hyperliquid, Aster DEX
- **AI Integration:** DeepSeek, Qwen, and custom OpenAI-compatible APIs
- **State Management:** Zustand for frontend, database-driven for backend
- **Real-time Updates:** SWR with 5-10s polling intervals

**Key Features:**
- 🗄️ Database-driven configuration (no more JSON editing)
- 🔐 JWT authentication with optional 2FA support
- 📊 Real-time performance tracking and analytics
- 🤖 Multi-AI competition mode with live comparison
- 🔌 RESTful API for all configuration and monitoring

📖 **For detailed architecture documentation, see:**
- **English:** [Architecture Documentation](docs/architecture/README.md)
- **中文:** [架构文档](docs/architecture/README.zh-CN.md)

---

## 💰 Register Binance Account (Save on Fees!)

Before using this system, you need a Binance Futures account. **Use our referral link to save on trading fees:**

**🎁 [Register Binance - Get Fee Discount](https://www.binance.com/join?ref=TINKLEVIP)**

### Registration Steps:

1. **Click the link above** to visit Binance registration page
2. **Complete registration** with email/phone number
3. **Complete KYC verification** (required for futures trading)
4. **Enable Futures account**:
   - Go to Binance homepage → Derivatives → USD-M Futures
   - Click "Open Now" to activate futures trading
5. **Create API Key**:
   - Go to Account → API Management
   - Create new API key, **enable "Futures" permission**
   - Save API Key and Secret Key (~~needed for config.json~~) *needed for web interface*
   - **Important**: Whitelist your IP address for security

### Fee Discount Benefits:

- ✅ **Spot trading**: Up to 30% fee discount
- ✅ **Futures trading**: Up to 30% fee discount
- ✅ **Lifetime validity**: Permanent discount on all trades

---

## 🚀 Quick Start

### 🐳 Option A: Docker One-Click Deployment (EASIEST - Recommended!)

**⚡ Start the platform in 2 simple steps with Docker - No installation needed!**

Docker automatically handles all dependencies (Go, Node.js, TA-Lib, SQLite) and environment setup.

#### Step 1: Prepare Configuration
```bash
# Copy configuration template
cp config.example.jsonc config.json

# Edit and fill in your API keys
nano config.json  # or use any editor
```

⚠️ **Note**: Basic config.json is still needed for some settings, but ~~trader configurations~~ are now done through the web interface.

#### Step 2: One-Click Start
```bash
# Option 1: Use convenience script (Recommended)
chmod +x start.sh
./start.sh start --build

> #### Docker Compose Version Notes
>
> **This project uses Docker Compose V2 syntax (with spaces)**
>
> If you have the older standalone `docker-compose` installed, please upgrade to Docker Desktop or Docker 20.10+

# Option 2: Use docker compose directly
docker compose up -d --build
```

#### Step 2: Access Web Interface
Open your browser and visit: **http://localhost:3000**

**That's it! 🎉** Your AI trading platform is now running!

#### Initial Setup (Through Web Interface)
1. **Configure AI Models**: Add your DeepSeek/Qwen API keys
2. **Configure Exchanges**: Set up Binance/Hyperliquid credentials  
3. **Create Traders**: Combine AI models with exchanges
4. **Start Trading**: Launch your configured traders

#### Manage Your System
```bash
./start.sh logs      # View logs
./start.sh status    # Check status
./start.sh stop      # Stop services
./start.sh restart   # Restart services
```

**📖 For detailed Docker deployment guide, troubleshooting, and advanced configuration:**
- **English**: See [docs/getting-started/docker-deploy.en.md](docs/getting-started/docker-deploy.en.md)
- **中文**: 查看 [docs/getting-started/docker-deploy.zh-CN.md](docs/getting-started/docker-deploy.zh-CN.md)

---

### 📦 Option B: Manual Installation (For Developers)

**Note**: If you used Docker deployment above, skip this section. Manual installation is only needed if you want to modify the code or run without Docker.

### 1. Environment Requirements

- **Go 1.21+**
- **Node.js 18+**
- **TA-Lib** library (technical indicator calculation)

#### Installing TA-Lib

**macOS:**
```bash
brew install ta-lib
```

**Ubuntu/Debian:**
```bash
sudo apt-get install libta-lib0-dev
```

**Other systems**: Refer to [TA-Lib Official Documentation](https://github.com/markcheno/go-talib)

### 2. Clone the Project

```bash
git clone https://github.com/tinkle-community/nofx.git
cd nofx
```

### 3. Install Dependencies

**Backend:**
```bash
go mod download
```

**Frontend:**
```bash
cd web
npm install
cd ..
```

### 4. Get AI API Keys

Before configuring the system, you need to obtain AI API keys. Choose one of the following AI providers:

#### Option 1: DeepSeek (Recommended for Beginners)

**Why DeepSeek?**
- 💰 Cheaper than GPT-4 (about 1/10 the cost)
- 🚀 Fast response time
- 🎯 Excellent trading decision quality
- 🌍 Works globally without VPN

**How to get DeepSeek API Key:**

1. **Visit**: [https://platform.deepseek.com](https://platform.deepseek.com)
2. **Register**: Sign up with email/phone number
3. **Verify**: Complete email/phone verification
4. **Top-up**: Add credits to your account
   - Minimum: ~$5 USD
   - Recommended: $20-50 USD for testing
5. **Create API Key**:
   - Go to API Keys section
   - Click "Create New Key"
   - Copy and save the key (starts with `sk-`)
   - ⚠️ **Important**: Save it immediately - you can't see it again!

**Pricing**: ~$0.14 per 1M tokens (very cheap!)

#### Option 2: Qwen (Alibaba Cloud)

**How to get Qwen API Key:**

1. **Visit**: [https://dashscope.console.aliyun.com](https://dashscope.console.aliyun.com)
2. **Register**: Sign up with Alibaba Cloud account
3. **Enable Service**: Activate DashScope service
4. **Create API Key**:
   - Go to API Key Management
   - Create new key
   - Copy and save (starts with `sk-`)

**Note**: May require Chinese phone number for registration

---

### 5. Start the System

#### **Step 1: Start the Backend**

```bash
# Build the program (first time only, or after code changes)
go build -o nofx

# Start the backend
./nofx
```

**What you should see:**

```
╔════════════════════════════════════════════════════════════╗
║    🤖 AI多模型交易系统 - 支持 DeepSeek & Qwen                  ║
╚════════════════════════════════════════════════════════════╝

🤖 数据库中的AI交易员配置:
  • 暂无配置的交易员，请通过Web界面创建

🌐 API服务器启动在 http://localhost:8081
```

#### **Step 2: Start the Frontend**

Open a **NEW terminal window**, then:

```bash
cd web
npm run dev
```

#### **Step 3: Access the Web Interface**

Open your browser and visit: **🌐 http://localhost:3000**

### 6. Configure Through Web Interface

**Now configure everything through the web interface - no more JSON editing!**

#### **Step 1: Configure AI Models**
1. Click "AI模型配置" button
2. Enable DeepSeek or Qwen (or both)
3. Enter your API keys
4. Save configuration

#### **Step 2: Configure Exchanges**  
1. Click "交易所配置" button
2. Enable Binance or Hyperliquid (or both)
3. Enter your API credentials
4. Save configuration

#### **Step 3: Create Traders**
1. Click "创建交易员" button
2. Select an AI model (must be configured first)
3. Select an exchange (must be configured first)  
4. Set initial balance and trader name
5. Create trader

#### **Step 4: Start Trading**
- Your traders will appear in the main interface
- Use Start/Stop buttons to control them
- Monitor performance in real-time

**✅ No more JSON file editing - everything is done through the web interface!**

---

#### 🔷 Alternative: Using Hyperliquid Exchange

**NOFX also supports Hyperliquid** - a decentralized perpetual futures exchange. To use Hyperliquid instead of Binance:

**Step 1**: Get your Ethereum private key (for Hyperliquid authentication)

1. Open **MetaMask** (or any Ethereum wallet)
2. Export your private key
3. **Remove the `0x` prefix** from the key
4. Fund your wallet on [Hyperliquid](https://hyperliquid.xyz)

**Step 2**: ~~Configure `config.json` for Hyperliquid~~ *Configure through web interface*

```json
{
  "traders": [
    {
      "id": "hyperliquid_trader",
      "name": "My Hyperliquid Trader",
      "enabled": true,
      "ai_model": "deepseek",
      "exchange": "hyperliquid",
      "hyperliquid_private_key": "your_private_key_without_0x",
      "hyperliquid_wallet_addr": "your_ethereum_address",
      "hyperliquid_testnet": false,
      "deepseek_key": "sk-xxxxxxxxxxxxx",
      "initial_balance": 1000.0,
      "scan_interval_minutes": 3
    }
  ],
  "use_default_coins": true,
  "api_server_port": 8080
}
```

**Key Differences from Binance Config:**
- Replace `binance_api_key` + `binance_secret_key` with `hyperliquid_private_key`
- Add `"exchange": "hyperliquid"` field
- Set `hyperliquid_testnet: false` for mainnet (or `true` for testnet)

**⚠️ Security Warning**: Never share your private key! Use a dedicated wallet for trading, not your main wallet.

---

#### 🔶 Alternative: Using Aster DEX Exchange

**NOFX also supports Aster DEX** - a Binance-compatible decentralized perpetual futures exchange!

**Why Choose Aster?**
- 🎯 Binance-compatible API (easy migration)
- 🔐 API Wallet security system
- 💰 Lower trading fees
- 🌐 Multi-chain support (ETH, BSC, Polygon)
- 🌍 No KYC required

**Step 1**: Register and Create Aster API Wallet

1. Register via [Aster Referral Link](https://www.asterdex.com/en/referral/fdfc0e) (get fee discounts!)
2. Visit [Aster API Wallet](https://www.asterdex.com/en/api-wallet)
3. Connect your main wallet (MetaMask, WalletConnect, etc.)
4. Click "Create API Wallet"
5. **Save these 3 items immediately:**
   - Main Wallet address (User)
   - API Wallet address (Signer)
   - API Wallet Private Key (⚠️ shown only once!)

**Step 2**: ~~Configure `config.json` for Aster~~ *Configure through web interface*

```json
{
  "traders": [
    {
      "id": "aster_deepseek",
      "name": "Aster DeepSeek Trader",
      "enabled": true,
      "ai_model": "deepseek",
      "exchange": "aster",

      "aster_user": "0x63DD5aCC6b1aa0f563956C0e534DD30B6dcF7C4e",
      "aster_signer": "0x21cF8Ae13Bb72632562c6Fff438652Ba1a151bb0",
      "aster_private_key": "4fd0a42218f3eae43a6ce26d22544e986139a01e5b34a62db53757ffca81bae1",

      "deepseek_key": "sk-xxxxxxxxxxxxx",
      "initial_balance": 1000.0,
      "scan_interval_minutes": 3
    }
  ],
  "use_default_coins": true,
  "api_server_port": 8080,
  "leverage": {
    "btc_eth_leverage": 5,
    "altcoin_leverage": 5
  }
}
```

**Key Configuration Fields:**
- `"exchange": "aster"` - Set exchange to Aster
- `aster_user` - Your main wallet address
- `aster_signer` - API wallet address (from Step 1)
- `aster_private_key` - API wallet private key (without `0x` prefix)

**📖 For detailed setup instructions, see**: [Aster Integration Guide](ASTER_INTEGRATION.md)

**⚠️ Security Notes**:
- API wallet is separate from your main wallet (extra security layer)
- Never share your API private key
- You can revoke API wallet access anytime at [asterdex.com](https://www.asterdex.com/en/api-wallet)

---

#### ⚔️ Expert Mode: Multi-Trader Competition

For running multiple AI traders competing against each other:

```json
{
  "traders": [
    {
      "id": "qwen_trader",
      "name": "Qwen AI Trader",
      "ai_model": "qwen",
      "binance_api_key": "YOUR_BINANCE_API_KEY_1",
      "binance_secret_key": "YOUR_BINANCE_SECRET_KEY_1",
      "use_qwen": true,
      "qwen_key": "sk-xxxxx",
      "deepseek_key": "",
      "initial_balance": 1000.0,
      "scan_interval_minutes": 3
    },
    {
      "id": "deepseek_trader",
      "name": "DeepSeek AI Trader",
      "ai_model": "deepseek",
      "binance_api_key": "YOUR_BINANCE_API_KEY_2",
      "binance_secret_key": "YOUR_BINANCE_SECRET_KEY_2",
      "use_qwen": false,
      "qwen_key": "",
      "deepseek_key": "sk-xxxxx",
      "initial_balance": 1000.0,
      "scan_interval_minutes": 3
    }
  ],
  "use_default_coins": true,
  "coin_pool_api_url": "",
  "oi_top_api_url": "",
  "api_server_port": 8080
}
```

**Requirements for Competition Mode:**
- 2 separate Binance futures accounts (different API keys)
- Both AI API keys (Qwen + DeepSeek)
- More capital for testing (recommended: 500+ USDT per account)

---

#### 📚 Configuration Field Explanations

| Field | Description | Example Value | Required? |
|-------|-------------|---------------|-----------|
| `id` | Unique identifier for this trader | `"my_trader"` | ✅ Yes |
| `name` | Display name | `"My AI Trader"` | ✅ Yes |
| `enabled` | Whether this trader is enabled<br>Set to `false` to skip startup | `true` or `false` | ✅ Yes |
| `ai_model` | AI provider to use | `"deepseek"` or `"qwen"` or `"custom"` | ✅ Yes |
| `exchange` | Exchange to use | `"binance"` or `"hyperliquid"` or `"aster"` | ✅ Yes |
| `binance_api_key` | Binance API key | `"abc123..."` | Required when using Binance |
| `binance_secret_key` | Binance Secret key | `"xyz789..."` | Required when using Binance |
| `hyperliquid_private_key` | Hyperliquid private key<br>⚠️ Remove `0x` prefix | `"your_key..."` | Required when using Hyperliquid |
| `hyperliquid_wallet_addr` | Hyperliquid wallet address | `"0xabc..."` | Required when using Hyperliquid |
| `hyperliquid_testnet` | Use testnet | `true` or `false` | ❌ No (defaults to false) |
| `use_qwen` | Whether to use Qwen | `true` or `false` | ✅ Yes |
| `deepseek_key` | DeepSeek API key | `"sk-xxx"` | If using DeepSeek |
| `qwen_key` | Qwen API key | `"sk-xxx"` | If using Qwen |
| `initial_balance` | Starting balance for P/L calculation | `1000.0` | ✅ Yes |
| `scan_interval_minutes` | How often to make decisions | `3` (3-5 recommended) | ✅ Yes |
| **`leverage`** | **Leverage configuration (v2.0.3+)** | See below | ✅ Yes |
| `btc_eth_leverage` | Maximum leverage for BTC/ETH<br>⚠️ Subaccounts: ≤5x | `5` (default, safe)<br>`50` (main account max) | ✅ Yes |
| `altcoin_leverage` | Maximum leverage for altcoins<br>⚠️ Subaccounts: ≤5x | `5` (default, safe)<br>`20` (main account max) | ✅ Yes |
| `use_default_coins` | Use built-in coin list<br>**✨ Smart Default: `true`** (v2.0.2+)<br>Auto-enabled if no API URL provided | `true` or omit | ❌ No<br>(Optional, auto-defaults) |
| `coin_pool_api_url` | Custom coin pool API<br>*Only needed when `use_default_coins: false`* | `""` (empty) | ❌ No |
| `oi_top_api_url` | Open interest API<br>*Optional supplement data* | `""` (empty) | ❌ No |
| `api_server_port` | Web dashboard port | `8080` | ✅ Yes |

~~**Default Trading Coins** (when `use_default_coins: true`):
- BTC, ETH, SOL, BNB, XRP, DOGE, ADA, HYPE~~

*Note: Trading coins are now configured through the web interface*

---

#### ⚙️ Leverage Configuration (v2.0.3+)

**What is leverage configuration?**

The leverage settings control the maximum leverage the AI can use for each trade. This is crucial for risk management, especially for Binance subaccounts which have leverage restrictions.

~~**Configuration format:**~~

```json
"leverage": {
  "btc_eth_leverage": 5,    // Maximum leverage for BTC and ETH
  "altcoin_leverage": 5      // Maximum leverage for all other coins
}
```

*Note: Leverage is now configured through the web interface*

**⚠️ Important: Binance Subaccount Restrictions**

- **Subaccounts**: Limited to **≤5x leverage** by Binance
- **Main accounts**: Can use up to 20x (altcoins) or 50x (BTC/ETH)
- If you're using a subaccount and set leverage >5x, trades will **fail** with error: `Subaccounts are restricted from using leverage greater than 5x`

**Recommended settings:**

| Account Type | BTC/ETH Leverage | Altcoin Leverage | Risk Level |
|-------------|------------------|------------------|------------|
| **Subaccount** | `5` | `5` | ✅ Safe (default) |
| **Main (Conservative)** | `10` | `10` | 🟡 Medium |
| **Main (Aggressive)** | `20` | `15` | 🔴 High |
| **Main (Maximum)** | `50` | `20` | 🔴🔴 Very High |

**Examples:**

~~**Safe configuration (subaccount or conservative):**~~
```json
"leverage": {
  "btc_eth_leverage": 5,
  "altcoin_leverage": 5
}
```

~~**Aggressive configuration (main account only):**~~
```json
"leverage": {
  "btc_eth_leverage": 20,
  "altcoin_leverage": 15
}
```

*Note: Leverage configuration is now done through the web interface*

**How AI uses leverage:**

- AI can choose **any leverage from 1x up to your configured maximum**
- For example, with `altcoin_leverage: 20`, AI might decide to use 5x, 10x, or 20x based on market conditions
- The configuration sets the **upper limit**, not a fixed value
- AI considers volatility, risk-reward ratio, and account balance when choosing leverage

---

#### ⚠️ Important: `use_default_coins` Field

**Smart Default Behavior (v2.0.2+):**

The system now automatically defaults to `use_default_coins: true` if:
- You don't include this field in config.json, OR
- You set it to `false` but don't provide `coin_pool_api_url`

This makes it beginner-friendly! You can even omit this field entirely.

**Configuration Examples:**

✅ **Option 1: Explicitly set (Recommended for clarity)**
```json
"use_default_coins": true,
"coin_pool_api_url": "",
"oi_top_api_url": ""
```

✅ **Option 2: Omit the field (uses default coins automatically)**
```json
// Just don't include "use_default_coins" at all
"coin_pool_api_url": "",
"oi_top_api_url": ""
```

⚙️ **Advanced: Use external API**
```json
"use_default_coins": false,
"coin_pool_api_url": "http://your-api.com/coins",
"oi_top_api_url": "http://your-api.com/oi"
```

---

### 6. Run the System

#### 🚀 Starting the System (2 steps)

The system has **2 parts** that run separately:
1. **Backend** (AI trading brain + API)
2. **Frontend** (Web dashboard for monitoring)

---

#### **Step 1: Start the Backend**

Open a terminal and run:

```bash
# Build the program (first time only, or after code changes)
go build -o nofx

# Start the backend
./nofx
```

**What you should see:**

```
🚀 启动自动交易系统...
✓ Trader [my_trader] 已初始化
✓ API服务器启动在端口 8080
📊 开始交易监控...
```

**⚠️ If you see errors:**

| Error Message | Solution |
|--------------|----------|
| `invalid API key` | Check your Binance API key in config.json |
| `TA-Lib not found` | Run `brew install ta-lib` (macOS) |
| `port 8080 already in use` | ~~Change `api_server_port` in config.json~~ *Change `API_PORT` in .env file* |
| `DeepSeek API error` | Verify your DeepSeek API key and balance |

**✅ Backend is running correctly when you see:**
- No error messages
- "开始交易监控..." appears
- System shows account balance
- Keep this terminal window open!

---

#### **Step 2: Start the Frontend**

Open a **NEW terminal window** (keep the first one running!), then:

```bash
cd web
npm run dev
```

**What you should see:**

```
VITE v5.x.x  ready in xxx ms

➜  Local:   http://localhost:3000/
➜  Network: use --host to expose
```

**✅ Frontend is running when you see:**
- "Local: http://localhost:3000/" message
- No error messages
- Keep this terminal window open too!

---

#### **Step 3: Access the Dashboard**

Open your web browser and visit:

**🌐 http://localhost:3000**

**What you'll see:**
- 📊 Real-time account balance
- 📈 Open positions (if any)
- 🤖 AI decision logs
- 📉 Equity curve chart

**First-time tips:**
- It may take 3-5 minutes for the first AI decision
- Initial decisions might say "观望" (wait) - this is normal
- AI needs to analyze market conditions first

---

### 7. Monitor the System

**What to watch:**

✅ **Healthy System Signs:**
- Backend terminal shows decision cycles every 3-5 minutes
- No continuous error messages
- Account balance updates
- Web dashboard refreshes automatically

⚠️ **Warning Signs:**
- Repeated API errors
- No decisions for 10+ minutes
- Balance decreasing rapidly

**Checking System Status:**

```bash
# In a new terminal window
curl http://localhost:8080/api/health
```

Should return: `{"status":"ok"}`

---

### 8. Stop the System

**Graceful Shutdown (Recommended):**

1. Go to the **backend terminal** (the first one)
2. Press `Ctrl+C`
3. Wait for "系统已停止" message
4. Go to the **frontend terminal** (the second one)
5. Press `Ctrl+C`

**⚠️ Important:**
- Always stop the backend first
- Wait for confirmation before closing terminals
- Don't force quit (don't close terminal directly)

---

## 📖 AI Decision Flow

Each decision cycle (default 3 minutes), the system executes the following intelligent process:

### Step 1: 📊 Analyze Historical Performance (last 20 cycles)
- ✓ Calculate overall win rate, avg profit, P/L ratio
- ✓ Per-coin statistics (win rate, avg P/L in USDT)
- ✓ Identify best/worst performing coins
- ✓ List last 5 trade details with accurate PnL
- ✓ Calculate Sharpe ratio for risk-adjusted performance
- 📌 **NEW (v2.0.2)**: Accurate USDT PnL with leverage

**↓**

### Step 2: 💰 Get Account Status
- Total equity & available balance
- Number of open positions & unrealized P/L
- Margin usage rate (AI manages up to 90%)
- Daily P/L tracking & drawdown monitoring

**↓**

### Step 3: 🔍 Analyze Existing Positions (if any)
- For each position, fetch latest market data
- Calculate real-time technical indicators:
  - 3min K-line: RSI(7), MACD, EMA20
  - 4hour K-line: RSI(14), EMA20/50, ATR
- Track position holding duration (e.g., "2h 15min")
- 📌 **NEW (v2.0.2)**: Shows how long each position held
- Display: Entry price, current price, P/L%, duration
- AI evaluates: Should hold or close?

**↓**

### Step 4: 🎯 Evaluate New Opportunities (candidate coins)
- Fetch coin pool (2 modes):
  - 🌟 **Default Mode**: BTC, ETH, SOL, BNB, XRP, etc.
  - ⚙️ **Advanced Mode**: AI500 (top 20) + OI Top (top 20)
- Merge & deduplicate candidate coins
- Filter: Remove low liquidity (<15M USD OI value)
- Batch fetch market data + technical indicators
- Calculate volatility, trend strength, volume surge

**↓**

### Step 5: 🧠 AI Comprehensive Decision (DeepSeek/Qwen)
- Review historical feedback:
  - Recent win rate & profit factor
  - Best/worst coins performance
  - Avoid repeating mistakes
- Analyze all raw sequence data:
  - 3min price sequences, 4hour K-line sequences
  - Complete indicator sequences (not just latest)
  - 📌 **NEW (v2.0.2)**: AI has full freedom to analyze
- Chain of Thought (CoT) reasoning process
- Output structured decisions:
  - Action: `close_long` / `close_short` / `open_long` / `open_short`
  - Coin symbol, quantity, leverage
  - Stop-loss & take-profit levels (≥1:2 ratio)
- Decision: Wait / Hold / Close / Open

**↓**

### Step 6: ⚡ Execute Trades
- Priority order: Close existing → Then open new
- Risk checks before execution:
  - Position size limits (1.5x for altcoins, 10x BTC)
  - No duplicate positions (same coin + direction)
  - Margin usage within 90% limit
- Auto-fetch & apply Binance LOT_SIZE precision
- Execute orders via Binance Futures API
- After closing: Auto-cancel all pending orders
- Record actual execution price & order ID
- 📌 Track position open time for duration calculation

**↓**

### Step 7: 📝 Record Complete Logs & Update Performance
- Save decision log to `decision_logs/{trader_id}/`
- Log includes:
  - Complete Chain of Thought (CoT)
  - Input prompt with all market data
  - Structured decision JSON
  - Account snapshot (balance, positions, margin)
  - Execution results (success/failure, prices)
- Update performance database:
  - Match open/close pairs by `symbol_side` key
  - 📌 **NEW**: Prevents long/short conflicts
  - Calculate accurate USDT PnL:
    - `PnL = Position Value × Price Δ% × Leverage`
  - 📌 **NEW**: Considers quantity + leverage
  - Store: quantity, leverage, open time, close time
  - Update win rate, profit factor, Sharpe ratio
- Performance data feeds back into next cycle

**↓**

**🔄 (Repeat every 3-5 min)**

### Key Improvements in v2.0.2

**📌 Position Duration Tracking:**
- System now tracks how long each position has been held
- Displayed in user prompt: "持仓时长2小时15分钟"
- Helps AI make better decisions on when to exit

**📌 Accurate PnL Calculation:**
- Previously: Only percentage (100U@5% = 1000U@5% = both showed "5.0")
- Now: Real USDT profit = Position Value × Price Change × Leverage
- Example: 1000 USDT × 5% × 20x = 1000 USDT actual profit

**📌 Enhanced AI Freedom:**
- AI can freely analyze all raw sequence data
- No longer restricted to predefined indicator combinations
- Can perform own trend analysis, support/resistance calculation

**📌 Improved Position Tracking:**
- Uses `symbol_side` key (e.g., "BTCUSDT_long")
- Prevents conflicts when holding both long & short
- Stores complete data: quantity, leverage, open/close times

---

## 🧠 AI Self-Learning Example

### Historical Feedback (Auto-added to Prompt)

```markdown
## 📊 Historical Performance Feedback

### Overall Performance
- **Total Trades**: 15 (Profit: 8 | Loss: 7)
- **Win Rate**: 53.3%
- **Average Profit**: +3.2% | Average Loss: -2.1%
- **Profit/Loss Ratio**: 1.52:1

### Recent Trades
1. BTCUSDT LONG: 95000.0000 → 97500.0000 = +2.63% ✓
2. ETHUSDT SHORT: 3500.0000 → 3450.0000 = +1.43% ✓
3. SOLUSDT LONG: 185.0000 → 180.0000 = -2.70% ✗
4. BNBUSDT LONG: 610.0000 → 625.0000 = +2.46% ✓
5. ADAUSDT LONG: 0.8500 → 0.8300 = -2.35% ✗

### Coin Performance
- **Best**: BTCUSDT (Win rate 75%, avg +2.5%)
- **Worst**: SOLUSDT (Win rate 25%, avg -1.8%)
```

### How AI Uses Feedback

1. **Avoid consecutive losers**: Seeing SOLUSDT with 3 consecutive stop-losses, AI avoids or is more cautious
2. **Reinforce successful strategies**: BTC breakout long with 75% win rate, AI continues this pattern
3. **Dynamic style adjustment**: Win rate <40% → conservative; P/L ratio >2 → maintain aggressive
4. **Identify market conditions**: Consecutive losses may indicate choppy market, reduce trading frequency

---

## 📊 Web Interface Features

### 1. Competition Page

- **🏆 Leaderboard**: Real-time ROI ranking, golden border highlights leader
- **📈 Performance Comparison**: Dual AI ROI curve comparison (purple vs blue)
- **⚔️ Head-to-Head**: Direct comparison showing lead margin
- **Real-time Data**: Total equity, P/L%, position count, margin usage

### 2. Details Page

- **Equity Curve**: Historical trend chart (USD/percentage toggle)
- **Statistics**: Total cycles, success/fail, open/close stats
- **Position Table**: All position details (entry price, current price, P/L%, liquidation price)
- **AI Decision Logs**: Recent decision records (expandable CoT)

### 3. Real-time Updates

- System status, account info, position list: **5-second refresh**
- Decision logs, statistics: **10-second refresh**
- Equity charts: **10-second refresh**

---

## 🎛️ API Endpoints

### Configuration Management

```bash
GET  /api/models              # Get AI model configurations
PUT  /api/models              # Update AI model configurations
GET  /api/exchanges           # Get exchange configurations  
PUT  /api/exchanges           # Update exchange configurations
```

### Trader Management

```bash
GET    /api/traders           # List all traders
POST   /api/traders           # Create new trader
DELETE /api/traders/:id       # Delete trader
POST   /api/traders/:id/start # Start trader
POST   /api/traders/:id/stop  # Stop trader
```

### Trading Data & Monitoring

```bash
GET /api/status?trader_id=xxx            # System status
GET /api/account?trader_id=xxx           # Account info
GET /api/positions?trader_id=xxx         # Position list
GET /api/equity-history?trader_id=xxx    # Equity history (chart data)
GET /api/decisions/latest?trader_id=xxx  # Latest 5 decisions
GET /api/statistics?trader_id=xxx        # Statistics
GET /api/performance?trader_id=xxx       # AI performance analysis
```

### System Endpoints

```bash
GET /api/health                   # Health check
```

---

## ⚠️ Important Risk Warnings

### Trading Risks

1. **Cryptocurrency markets are extremely volatile**, AI decisions don't guarantee profit
2. **Futures trading uses leverage**, losses may exceed principal
3. **Extreme market conditions** may lead to liquidation risk
4. **Funding rates** may affect holding costs
5. **Liquidity risk**: Some coins may experience slippage

### Technical Risks

1. **Network latency** may cause price slippage
2. **API rate limits** may affect trade execution
3. **AI API timeouts** may cause decision failures
4. **System bugs** may trigger unexpected behavior

### Usage Recommendations

✅ **Recommended**
- Use only funds you can afford to lose for testing
- Start with small amounts (recommended 100-500 USDT)
- Regularly check system operation status
- Monitor account balance changes
- Analyze AI decision logs to understand strategy

❌ **Not Recommended**
- Invest all funds or borrowed money
- Run unsupervised for long periods
- Blindly trust AI decisions
- Use without understanding the system
- Run during extreme market volatility

---

## 🛠️ Common Issues

### 1. Compilation error: TA-Lib not found

**Solution**: Install TA-Lib library
```bash
# macOS
brew install ta-lib

# Ubuntu
sudo apt-get install libta-lib0-dev
```

### 2. Precision error: Precision is over the maximum

**Solution**: System auto-handles precision from Binance LOT_SIZE. If error persists, check network connection.

### 3. AI API timeout

**Solution**:
- Check if API key is correct
- Check network connection (may need proxy)
- System timeout is set to 120 seconds

### 4. Frontend can't connect to backend

**Solution**:
- Ensure backend is running (http://localhost:8080)
- Check if port 8080 is occupied
- Check browser console for errors

### 5. Coin pool API failure

**Solution**:
- Coin pool API is optional
- If API fails, system uses default mainstream coins (BTC, ETH, etc.)
- ~~Check API URL and auth parameter in config.json~~ *Check configuration in web interface*

---

## 📈 Performance Optimization Tips

1. **Set reasonable decision cycle**: Recommended 3-5 minutes, avoid over-trading
2. **Control candidate coin count**: System defaults to AI500 top 20 + OI Top top 20
3. **Regularly clean logs**: Avoid excessive disk usage
4. **Monitor API call count**: Avoid triggering Binance rate limits
5. **Test with small capital**: First test with 100-500 USDT for strategy validation

---

## 🔄 Changelog

📖 **For detailed version history and updates, see:**

- **English:** [CHANGELOG.md](CHANGELOG.md)
- **中文:** [CHANGELOG.zh-CN.md](CHANGELOG.zh-CN.md)

**Latest Release:** v3.0.0 (2025-10-30) - Major Architecture Transformation

**Recent Highlights:**
- 🚀 Complete system redesign with web-based configuration
- 🗄️ Database-driven architecture (SQLite)
- 🎨 No more JSON editing - all configuration through web interface
- 🔧 Mix & match AI models with any exchange
- 📊 Enhanced API layer with comprehensive endpoints

---

## 📄 License

MIT License - See [LICENSE](LICENSE) file for details

---

## 🤝 Contributing

We welcome contributions from the community! See our comprehensive guides:

- **📖 [Contributing Guide](CONTRIBUTING.md)** - Complete development workflow, code standards, and PR process
- **🤝 [Code of Conduct](CODE_OF_CONDUCT.md)** - Community guidelines and standards
- **💰 [Bounty Program](docs/community/bounty-guide.md)** - Earn rewards for contributions
- **🔒 [Security Policy](SECURITY.md)** - Report vulnerabilities responsibly

**Quick Start:**
1. Fork the project
2. Create feature branch (`git checkout -b feature/AmazingFeature`)
3. Commit changes (`git commit -m 'Add some AmazingFeature'`)
4. Push to branch (`git push origin feature/AmazingFeature`)
5. Open Pull Request

---

## 📬 Contact


### 🐛 Technical Support
- **GitHub Issues**: [Submit an Issue](https://github.com/tinkle-community/nofx/issues)
- **Developer Community**: [Telegram Group](https://t.me/nofx_dev_community)

---

## 🙏 Acknowledgments

- [Binance API](https://binance-docs.github.io/apidocs/futures/en/) - Binance Futures API
- [DeepSeek](https://platform.deepseek.com/) - DeepSeek AI API
- [Qwen](https://dashscope.console.aliyun.com/) - Alibaba Cloud Qwen
- [TA-Lib](https://ta-lib.org/) - Technical indicator library
- [Recharts](https://recharts.org/) - React chart library

---

**Last Updated**: 2025-10-30 (v3.0.0)

**⚡ Explore the possibilities of quantitative trading with the power of AI!**

---

## ⭐ Star History

[![Star History Chart](https://api.star-history.com/svg?repos=tinkle-community/nofx&type=Date)](https://star-history.com/#tinkle-community/nofx&Date)<|MERGE_RESOLUTION|>--- conflicted
+++ resolved
@@ -124,20 +124,12 @@
 - 🌐 **Multi-chain support** - trade on your preferred EVM chain
 
 **Quick Start:**
-<<<<<<< HEAD
-1. Visit [Aster API Wallet](https://www.asterdex.com/en/api-wallet)
-2. Connect your main wallet and create an API wallet
-3. Copy the API Signer address and Private Key
-4. ~~Set `"exchange": "aster"` in config.json~~ *Configure through web interface*
-5. Add `"aster_user"`, `"aster_signer"`, and `"aster_private_key"`
-=======
 1. Register via [Aster Referral Link](https://www.asterdex.com/en/referral/fdfc0e) (get fee discounts!)
 2. Visit [Aster API Wallet](https://www.asterdex.com/en/api-wallet)
 3. Connect your main wallet and create an API wallet
 4. Copy the API Signer address and Private Key
 5. Set `"exchange": "aster"` in config.json
 6. Add `"aster_user"`, `"aster_signer"`, and `"aster_private_key"`
->>>>>>> 4a8d4d92
 
 ---
 
